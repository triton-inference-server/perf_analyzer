--- conflicted
+++ resolved
@@ -98,16 +98,12 @@
 
 def calculate_metrics(args: Namespace, tokenizer: Tokenizer) -> ProfileDataParser:
     if args.endpoint_type in ["embeddings", "rankings"]:
-<<<<<<< HEAD
         return ProfileDataParser(
             args.profile_export_file,
             goodput_constraints=args.goodput,
         )
-=======
-        return ProfileDataParser(args.profile_export_file)
     elif args.endpoint_type == "image_retrieval":
         return ImageRetrievalProfileDataParser(args.profile_export_file)
->>>>>>> cdfc6450
     else:
         return LLMProfileDataParser(
             filename=args.profile_export_file,
