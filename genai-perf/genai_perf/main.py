--- conflicted
+++ resolved
@@ -31,158 +31,6 @@
 
 import genai_perf.logging as logging
 from genai_perf import parser
-<<<<<<< HEAD
-from genai_perf.constants import DEFAULT_TRITON_METRICS_URL
-from genai_perf.exceptions import GenAIPerfException
-from genai_perf.export_data.output_reporter import OutputReporter
-from genai_perf.inputs.input_constants import DEFAULT_STARTING_INDEX
-from genai_perf.inputs.inputs import Inputs
-from genai_perf.inputs.inputs_config import InputsConfig
-from genai_perf.plots.plot_config_parser import PlotConfigParser
-from genai_perf.plots.plot_manager import PlotManager
-from genai_perf.profile_data_parser import (
-    ImageRetrievalProfileDataParser,
-    LLMProfileDataParser,
-    ProfileDataParser,
-)
-from genai_perf.telemetry_data.triton_telemetry_data_collector import (
-    TelemetryDataCollector,
-    TritonTelemetryDataCollector,
-)
-from genai_perf.tokenizer import Tokenizer, get_tokenizer
-
-
-def create_artifacts_dirs(args: Namespace) -> None:
-    plot_dir = args.artifact_dir / "plots"
-    os.makedirs(args.artifact_dir, exist_ok=True)
-    if hasattr(args, "generate_plots") and args.generate_plots:
-        os.makedirs(plot_dir, exist_ok=True)
-
-
-def create_config_options(args: Namespace) -> InputsConfig:
-
-    try:
-        extra_input_dict = parser.get_extra_inputs_as_dict(args)
-    except ValueError as e:
-        raise GenAIPerfException(e)
-
-    return InputsConfig(
-        input_type=args.prompt_source,
-        output_format=args.output_format,
-        model_name=args.model,
-        model_selection_strategy=args.model_selection_strategy,
-        input_filename=args.input_file,
-        schedule_file=args.schedule_file,
-        block_size=args.block_size,
-        synthetic_input_filenames=args.synthetic_input_files,
-        starting_index=DEFAULT_STARTING_INDEX,
-        length=args.num_prompts,
-        prompt_tokens_mean=args.synthetic_input_tokens_mean,
-        prompt_tokens_stddev=args.synthetic_input_tokens_stddev,
-        output_tokens_mean=args.output_tokens_mean,
-        output_tokens_stddev=args.output_tokens_stddev,
-        output_tokens_deterministic=args.output_tokens_mean_deterministic,
-        image_width_mean=args.image_width_mean,
-        image_width_stddev=args.image_width_stddev,
-        image_height_mean=args.image_height_mean,
-        image_height_stddev=args.image_height_stddev,
-        image_format=args.image_format,
-        random_seed=args.random_seed,
-        num_prompts=args.num_prompts,
-        add_stream=args.streaming,
-        tokenizer=get_tokenizer(
-            args.tokenizer, args.tokenizer_trust_remote_code, args.tokenizer_revision
-        ),
-        extra_inputs=extra_input_dict,
-        batch_size_image=args.batch_size_image,
-        batch_size_text=args.batch_size_text,
-        output_dir=args.artifact_dir,
-    )
-
-
-def create_telemetry_data_collector(
-    args: Namespace,
-) -> Optional[TelemetryDataCollector]:
-    logger = logging.getLogger(__name__)
-    telemetry_data_collector = None
-    if args.service_kind == "triton":
-        server_metrics_url = args.server_metrics_url or DEFAULT_TRITON_METRICS_URL
-        telemetry_data_collector = TritonTelemetryDataCollector(server_metrics_url)
-
-    if telemetry_data_collector and not telemetry_data_collector.is_url_reachable():
-        logger.warning(
-            f"The metrics URL ({telemetry_data_collector.metrics_url}) is unreachable. "
-            "GenAI-Perf cannot collect telemetry data."
-        )
-        telemetry_data_collector = None
-    return telemetry_data_collector
-
-
-def generate_inputs(config_options: InputsConfig) -> None:
-    inputs = Inputs(config_options)
-    inputs.create_inputs()
-
-
-def calculate_metrics(args: Namespace, tokenizer: Tokenizer) -> ProfileDataParser:
-    if args.endpoint_type in ["embeddings", "nvclip", "rankings"]:
-        return ProfileDataParser(
-            args.profile_export_file,
-            goodput_constraints=args.goodput,
-        )
-    elif args.endpoint_type == "image_retrieval":
-        return ImageRetrievalProfileDataParser(
-            args.profile_export_file,
-            goodput_constraints=args.goodput,
-        )
-    else:
-        return LLMProfileDataParser(
-            filename=args.profile_export_file,
-            tokenizer=tokenizer,
-            goodput_constraints=args.goodput,
-        )
-
-
-def report_output(
-    data_parser: ProfileDataParser,
-    telemetry_data_collector: Optional[TelemetryDataCollector],
-    args: Namespace,
-) -> None:
-    if args.concurrency:
-        infer_mode = "concurrency"
-        load_level = f"{args.concurrency}"
-    elif args.request_rate:
-        infer_mode = "request_rate"
-        load_level = f"{args.request_rate}"
-    elif args.schedule_file:
-        infer_mode = "request_rate"
-        load_level = f"1"
-    else:
-        raise GenAIPerfException("No valid infer mode specified")
-
-    stats = data_parser.get_statistics(infer_mode, load_level)
-    telemetry_stats = (
-        telemetry_data_collector.get_statistics() if telemetry_data_collector else None
-    )
-    reporter = OutputReporter(stats, telemetry_stats, args)
-
-    reporter.report_output()
-    if args.generate_plots:
-        create_plots(args)
-
-
-def create_plots(args: Namespace) -> None:
-    # TMA-1911: support plots CLI option
-    plot_dir = args.artifact_dir / "plots"
-    PlotConfigParser.create_init_yaml_config(
-        filenames=[args.profile_export_file],  # single run
-        output_dir=plot_dir,
-    )
-    config_parser = PlotConfigParser(plot_dir / "config.yaml")
-    plot_configs = config_parser.generate_configs(args.tokenizer)
-    plot_manager = PlotManager(plot_configs)
-    plot_manager.generate_plots()
-=======
->>>>>>> 05b09492
 
 
 # Separate function that can raise exceptions used for testing
