# Copyright 2024, NVIDIA CORPORATION & AFFILIATES. All rights reserved.
#
# Redistribution and use in source and binary forms, with or without
# modification, are permitted provided that the following conditions
# are met:
#  * Redistributions of source code must retain the above copyright
#    notice, this list of conditions and the following disclaimer.
#  * Redistributions in binary form must reproduce the above copyright
#    notice, this list of conditions and the following disclaimer in the
#    documentation and/or other materials provided with the distribution.
#  * Neither the name of NVIDIA CORPORATION nor the names of its
#    contributors may be used to endorse or promote products derived
#    from this software without specific prior written permission.
#
# THIS SOFTWARE IS PROVIDED BY THE COPYRIGHT HOLDERS ``AS IS'' AND ANY
# EXPRESS OR IMPLIED WARRANTIES, INCLUDING, BUT NOT LIMITED TO, THE
# IMPLIED WARRANTIES OF MERCHANTABILITY AND FITNESS FOR A PARTICULAR
# PURPOSE ARE DISCLAIMED.  IN NO EVENT SHALL THE COPYRIGHT OWNER OR
# CONTRIBUTORS BE LIABLE FOR ANY DIRECT, INDIRECT, INCIDENTAL, SPECIAL,
# EXEMPLARY, OR CONSEQUENTIAL DAMAGES (INCLUDING, BUT NOT LIMITED TO,
# PROCUREMENT OF SUBSTITUTE GOODS OR SERVICES; LOSS OF USE, DATA, OR
# PROFITS; OR BUSINESS INTERRUPTION) HOWEVER CAUSED AND ON ANY THEORY
# OF LIABILITY, WHETHER IN CONTRACT, STRICT LIABILITY, OR TORT
# (INCLUDING NEGLIGENCE OR OTHERWISE) ARISING IN ANY WAY OUT OF THE USE
# OF THIS SOFTWARE, EVEN IF ADVISED OF THE POSSIBILITY OF SUCH DAMAGE.


import json
from typing import List

from genai_perf.inputs.input_constants import DEFAULT_SYNTHETIC_FILENAME
from genai_perf.inputs.retrievers.base_input_retriever import BaseInputRetriever
from genai_perf.inputs.retrievers.generic_dataset import (
    DataRow,
    FileData,
    GenericDataset,
)
from genai_perf.inputs.retrievers.synthetic_image_generator import (
    SyntheticImageGenerator,
)
from genai_perf.inputs.retrievers.synthetic_prompt_generator import (
    SyntheticPromptGenerator,
)


class SyntheticDataRetriever(BaseInputRetriever):
    """
    A data retriever class that handles generation of synthetic data.
    """

    def retrieve_data(self) -> GenericDataset:
        files = self.config.synthetic_input_filenames or [DEFAULT_SYNTHETIC_FILENAME]
        synthetic_dataset = GenericDataset(files_data={})

<<<<<<< HEAD
        prompt_desc = []
        if self.config.schedule_file is not None:
            with open(self.config.schedule_file, "r") as f:
                for j, line in enumerate(f):
                    if j == self.config.num_prompts:
                        break
                    prompt_desc.append(json.loads(line))
=======
        use_prefix_prompts = self.config.num_prefix_prompts > 0
        if use_prefix_prompts:
            SyntheticPromptGenerator.create_prefix_prompts_pool(
                self.config.tokenizer,
                self.config.num_prefix_prompts,
                self.config.prefix_prompt_length,
            )
>>>>>>> 05b09492

        for file in files:
            data_rows: List[DataRow] = []

<<<<<<< HEAD
            for i in range(self.config.num_prompts):
                row = DataRow(texts=[], images=[])
                if prompt_desc:
                    prompt = SyntheticPromptGenerator.create_synthetic_prompt(
                        self.config.tokenizer,
                        prompt_desc[i]["input_length"],
                        0,
                        prompt_desc[i].get("hash_ids", None),
                        self.config.block_size,
                    )
                    # Generic processing needed here probably
                    row.extra_args["max_tokens"] = prompt_desc[i].get(
                        "output_length", None
                    )
                    # row.extra_args["model"] = prompt_desc[i].get("model", None)
                else:
                    prompt = SyntheticPromptGenerator.create_synthetic_prompt(
                        self.config.tokenizer,
                        self.config.prompt_tokens_mean,
                        self.config.prompt_tokens_stddev,
                    )

=======
            for _ in range(self.config.num_dataset_entries):
                row = DataRow(texts=[], images=[])
>>>>>>> 05b09492
                for _ in range(self.config.batch_size_text):
                    prompt = SyntheticPromptGenerator.create_synthetic_prompt(
                        self.config.tokenizer,
                        self.config.prompt_tokens_mean,
                        self.config.prompt_tokens_stddev,
                    )
                    if use_prefix_prompts:
                        prefix_prompt = (
                            SyntheticPromptGenerator.get_random_prefix_prompt()
                        )
                        prompt = f"{prefix_prompt} {prompt}"
                    row.texts.append(prompt)

                for _ in range(self.config.batch_size_image):
                    image = SyntheticImageGenerator.create_synthetic_image(
                        image_width_mean=self.config.image_width_mean,
                        image_width_stddev=self.config.image_width_stddev,
                        image_height_mean=self.config.image_height_mean,
                        image_height_stddev=self.config.image_height_stddev,
                        image_format=self.config.image_format,
                    )
                    row.images.append(image)

                data_rows.append(row)

            file_data = FileData(data_rows)

            synthetic_dataset.files_data[file] = file_data

        return synthetic_dataset<|MERGE_RESOLUTION|>--- conflicted
+++ resolved
@@ -52,15 +52,13 @@
         files = self.config.synthetic_input_filenames or [DEFAULT_SYNTHETIC_FILENAME]
         synthetic_dataset = GenericDataset(files_data={})
 
-<<<<<<< HEAD
         prompt_desc = []
         if self.config.schedule_file is not None:
             with open(self.config.schedule_file, "r") as f:
                 for j, line in enumerate(f):
-                    if j == self.config.num_prompts:
+                    if j == self.config.num_dataset_entries:
                         break
                     prompt_desc.append(json.loads(line))
-=======
         use_prefix_prompts = self.config.num_prefix_prompts > 0
         if use_prefix_prompts:
             SyntheticPromptGenerator.create_prefix_prompts_pool(
@@ -68,44 +66,33 @@
                 self.config.num_prefix_prompts,
                 self.config.prefix_prompt_length,
             )
->>>>>>> 05b09492
 
         for file in files:
             data_rows: List[DataRow] = []
 
-<<<<<<< HEAD
-            for i in range(self.config.num_prompts):
+            for i in range(self.config.num_dataset_entries):
                 row = DataRow(texts=[], images=[])
-                if prompt_desc:
-                    prompt = SyntheticPromptGenerator.create_synthetic_prompt(
-                        self.config.tokenizer,
-                        prompt_desc[i]["input_length"],
-                        0,
-                        prompt_desc[i].get("hash_ids", None),
-                        self.config.block_size,
-                    )
-                    # Generic processing needed here probably
-                    row.extra_args["max_tokens"] = prompt_desc[i].get(
-                        "output_length", None
-                    )
-                    # row.extra_args["model"] = prompt_desc[i].get("model", None)
-                else:
-                    prompt = SyntheticPromptGenerator.create_synthetic_prompt(
-                        self.config.tokenizer,
-                        self.config.prompt_tokens_mean,
-                        self.config.prompt_tokens_stddev,
-                    )
 
-=======
-            for _ in range(self.config.num_dataset_entries):
-                row = DataRow(texts=[], images=[])
->>>>>>> 05b09492
                 for _ in range(self.config.batch_size_text):
-                    prompt = SyntheticPromptGenerator.create_synthetic_prompt(
-                        self.config.tokenizer,
-                        self.config.prompt_tokens_mean,
-                        self.config.prompt_tokens_stddev,
-                    )
+                    if prompt_desc:
+                        prompt = SyntheticPromptGenerator.create_synthetic_prompt(
+                            self.config.tokenizer,
+                            prompt_desc[i]["input_length"],
+                            0,
+                            prompt_desc[i].get("hash_ids", None),
+                            self.config.block_size,
+                        )
+                        # Generic processing needed here probably
+                        row.extra_args["max_tokens"] = prompt_desc[i].get(
+                            "output_length", None
+                        )
+                        # row.extra_args["model"] = prompt_desc[i].get("model", None)
+                    else:
+                        prompt = SyntheticPromptGenerator.create_synthetic_prompt(
+                            self.config.tokenizer,
+                            self.config.prompt_tokens_mean,
+                            self.config.prompt_tokens_stddev,
+                        )
                     if use_prefix_prompts:
                         prefix_prompt = (
                             SyntheticPromptGenerator.get_random_prefix_prompt()
