# Copyright 2024, NVIDIA CORPORATION & AFFILIATES. All rights reserved.
#
# Licensed under the Apache License, Version 2.0 (the "License");
# you may not use this file except in compliance with the License.
# You may obtain a copy of the License at
#
#     http://www.apache.org/licenses/LICENSE-2.0
#
# Unless required by applicable law or agreed to in writing, software
# distributed under the License is distributed on an "AS IS" BASIS,
# WITHOUT WARRANTIES OR CONDITIONS OF ANY KIND, either express or implied.
# See the License for the specific language governing permissions and
# limitations under the License.

import os
import pathlib
import random
<<<<<<< HEAD
import re
from typing import Dict, List, Optional
=======
from concurrent.futures import ThreadPoolExecutor
from typing import List
>>>>>>> 05b09492

from genai_perf.tokenizer import Tokenizer


class SyntheticPromptGenerator:
<<<<<<< HEAD
    cache: Dict[int, str] = {}
=======
    _tokenized_corpus = None
    _corpus_length = 0
    _prefix_prompts: List[str] = []
>>>>>>> 05b09492

    @classmethod
    def create_synthetic_prompt(
        cls,
        tokenizer: Tokenizer,
        prompt_tokens_mean: int = 550,
        prompt_tokens_stddev: int = 250,
        prompt_hash_list: Optional[List[int]] = None,
        block_size: Optional[int] = None,
    ) -> str:
        """
        Generate a synthetic prompt with a specific number of tokens.

        Args:
            tokenizer: Tokenizer instance.
            prompt_tokens_mean: Mean number of tokens in the prompt.
            prompt_tokens_stddev: Standard deviation for the number of tokens in the prompt.

        Returns:
            A synthetic prompt as a string.
        """
        if cls._tokenized_corpus is None:
            cls._initialize_corpus(tokenizer)

<<<<<<< HEAD
        num_prompt_tokens = SyntheticPromptGenerator._sample_random_positive_int(
            prompt_tokens_mean, prompt_tokens_stddev
        )

        farewell_lines = SyntheticPromptGenerator._create_farewell_lines()
        if block_size is not None:
            assert prompt_hash_list, "Need hash of prompt list to continue"
            final_prompt = []
            size_to_use = block_size
            for j, hash_index in enumerate(prompt_hash_list):
                if j == len(prompt_hash_list) - 1:
                    size_to_use = prompt_tokens_mean - (j * block_size)
                if hash_index not in cls.cache:
                    prompt = SyntheticPromptGenerator._create_prompt_from_lines(
                        size_to_use, farewell_lines, tokenizer
                    )
                    cls.cache[hash_index] = prompt

                final_prompt.append(cls.cache[hash_index])
            prompt = " ".join(final_prompt)

        else:
            prompt = SyntheticPromptGenerator._create_prompt_from_lines(
                num_prompt_tokens, farewell_lines, tokenizer
            )
=======
        num_prompt_tokens = max(
            1, int(random.gauss(prompt_tokens_mean, prompt_tokens_stddev))
        )
>>>>>>> 05b09492

        return cls._generate_prompt(tokenizer, num_prompt_tokens)

    @classmethod
    def _initialize_corpus(cls, tokenizer: Tokenizer):
        """
        Load and tokenize the corpus once, storing it for reuse.

        Args:
            tokenizer: Tokenizer for tokenizing the corpus.
        """
        corpus_path = pathlib.Path(__file__).parent / "sonnets.txt"

        with open(corpus_path, "r") as f:
            lines = f.readlines()

        def tokenize_chunk(chunk):
            return tokenizer.encode(" ".join(chunk))

        num_threads = os.cpu_count()
        if num_threads is None:
            num_threads = 4
        chunk_size = len(lines) // num_threads
        chunks = [lines[i : i + chunk_size] for i in range(0, len(lines), chunk_size)]

        with ThreadPoolExecutor(max_workers=num_threads) as executor:
            tokenized_chunks = list(executor.map(tokenize_chunk, chunks))

        cls._tokenized_corpus = [token for chunk in tokenized_chunks for token in chunk]
        cls._corpus_length = len(cls._tokenized_corpus)

    @classmethod
    def _generate_prompt(cls, tokenizer: Tokenizer, num_tokens: int) -> str:
        """
        Generate a prompt containing exactly `num_tokens` using the preloaded tokenized corpus.

        Args:
            tokenizer: Tokenizer for decoding tokens.
            num_tokens: Number of tokens required in the prompt.

        Returns:
            A synthetic prompt as a string.

        Raises:
            ValueError: If the tokenized corpus is not initialized
        """
        if not cls._tokenized_corpus:
            raise ValueError("Tokenized corpus is not initialized.")

        start_idx = random.randrange(cls._corpus_length)

<<<<<<< HEAD
        # Fast add lines
        remaining_tokens = requested_prompt_tokens
        prompt = ""
        num_tokens_in_avg_line = get_token_length(source_lines[0] + source_lines[1]) / 2
        num_lines_to_add_fast = math.floor(
            0.5 * requested_prompt_tokens / num_tokens_in_avg_line
        )
        while num_lines_to_add_fast:
            for _ in range(num_lines_to_add_fast):
                next_line = next(line_iterator)
                prompt = prompt + next_line

            curr_tokens = get_token_length(prompt)
            remaining_tokens = requested_prompt_tokens - curr_tokens
            num_lines_to_add_fast = math.floor(
                0.5 * remaining_tokens / num_tokens_in_avg_line
            )

        # Fast add words
        final_line = ""
        while get_token_length(final_line) < remaining_tokens - 3:
            next_word = next(word_iterator)
            final_line += next_word + " "
        prompt += final_line

        # Final tweaks
        for _ in range(2):
            diff = requested_prompt_tokens - get_token_length(prompt)
            for _ in range(diff):
                prompt = "hi " + prompt

        return prompt
=======
        end_idx = start_idx + num_tokens
        prompt_tokens = cls._tokenized_corpus[start_idx:end_idx]
        if end_idx > cls._corpus_length:
            prompt_tokens += cls._tokenized_corpus[: end_idx - cls._corpus_length]

        return tokenizer.decode(prompt_tokens)
>>>>>>> 05b09492

    @classmethod
    def create_prefix_prompts_pool(
        cls, tokenizer: Tokenizer, num_prompts: int, prompt_length: int
    ) -> None:
        """
        Generate a pool of prefix prompts.

        Args:
            tokenizer: Tokenizer instance.
            num_prompts: Number of prefix prompts to generate.
            prompt_length: Number of tokens per prefix prompt.
        """
        if cls._tokenized_corpus is None:
            cls._initialize_corpus(tokenizer)

        cls._prefix_prompts = [
            cls._generate_prompt(tokenizer, prompt_length) for _ in range(num_prompts)
        ]

    @classmethod
    def get_random_prefix_prompt(cls) -> str:
        """
        Fetch a random prefix prompt from the pool.

        Returns:
            A random prefix prompt.
        """
        return random.choice(cls._prefix_prompts)<|MERGE_RESOLUTION|>--- conflicted
+++ resolved
@@ -15,25 +15,17 @@
 import os
 import pathlib
 import random
-<<<<<<< HEAD
-import re
+from concurrent.futures import ThreadPoolExecutor
 from typing import Dict, List, Optional
-=======
-from concurrent.futures import ThreadPoolExecutor
-from typing import List
->>>>>>> 05b09492
 
 from genai_perf.tokenizer import Tokenizer
 
 
 class SyntheticPromptGenerator:
-<<<<<<< HEAD
     cache: Dict[int, str] = {}
-=======
     _tokenized_corpus = None
     _corpus_length = 0
     _prefix_prompts: List[str] = []
->>>>>>> 05b09492
 
     @classmethod
     def create_synthetic_prompt(
@@ -58,39 +50,28 @@
         if cls._tokenized_corpus is None:
             cls._initialize_corpus(tokenizer)
 
-<<<<<<< HEAD
-        num_prompt_tokens = SyntheticPromptGenerator._sample_random_positive_int(
-            prompt_tokens_mean, prompt_tokens_stddev
-        )
-
-        farewell_lines = SyntheticPromptGenerator._create_farewell_lines()
-        if block_size is not None:
-            assert prompt_hash_list, "Need hash of prompt list to continue"
+        if prompt_hash_list is not None:
+            assert block_size, "Need block size to continue"
             final_prompt = []
             size_to_use = block_size
             for j, hash_index in enumerate(prompt_hash_list):
                 if j == len(prompt_hash_list) - 1:
                     size_to_use = prompt_tokens_mean - (j * block_size)
                 if hash_index not in cls.cache:
-                    prompt = SyntheticPromptGenerator._create_prompt_from_lines(
-                        size_to_use, farewell_lines, tokenizer
-                    )
+                    prompt = cls._generate_prompt(tokenizer, size_to_use)
                     cls.cache[hash_index] = prompt
 
                 final_prompt.append(cls.cache[hash_index])
             prompt = " ".join(final_prompt)
 
         else:
-            prompt = SyntheticPromptGenerator._create_prompt_from_lines(
-                num_prompt_tokens, farewell_lines, tokenizer
+            num_prompt_tokens = max(
+                1, int(random.gauss(prompt_tokens_mean, prompt_tokens_stddev))
             )
-=======
-        num_prompt_tokens = max(
-            1, int(random.gauss(prompt_tokens_mean, prompt_tokens_stddev))
-        )
->>>>>>> 05b09492
 
-        return cls._generate_prompt(tokenizer, num_prompt_tokens)
+            prompt = cls._generate_prompt(tokenizer, num_prompt_tokens)
+
+        return prompt
 
     @classmethod
     def _initialize_corpus(cls, tokenizer: Tokenizer):
@@ -140,47 +121,12 @@
 
         start_idx = random.randrange(cls._corpus_length)
 
-<<<<<<< HEAD
-        # Fast add lines
-        remaining_tokens = requested_prompt_tokens
-        prompt = ""
-        num_tokens_in_avg_line = get_token_length(source_lines[0] + source_lines[1]) / 2
-        num_lines_to_add_fast = math.floor(
-            0.5 * requested_prompt_tokens / num_tokens_in_avg_line
-        )
-        while num_lines_to_add_fast:
-            for _ in range(num_lines_to_add_fast):
-                next_line = next(line_iterator)
-                prompt = prompt + next_line
-
-            curr_tokens = get_token_length(prompt)
-            remaining_tokens = requested_prompt_tokens - curr_tokens
-            num_lines_to_add_fast = math.floor(
-                0.5 * remaining_tokens / num_tokens_in_avg_line
-            )
-
-        # Fast add words
-        final_line = ""
-        while get_token_length(final_line) < remaining_tokens - 3:
-            next_word = next(word_iterator)
-            final_line += next_word + " "
-        prompt += final_line
-
-        # Final tweaks
-        for _ in range(2):
-            diff = requested_prompt_tokens - get_token_length(prompt)
-            for _ in range(diff):
-                prompt = "hi " + prompt
-
-        return prompt
-=======
         end_idx = start_idx + num_tokens
         prompt_tokens = cls._tokenized_corpus[start_idx:end_idx]
         if end_idx > cls._corpus_length:
             prompt_tokens += cls._tokenized_corpus[: end_idx - cls._corpus_length]
 
         return tokenizer.decode(prompt_tokens)
->>>>>>> 05b09492
 
     @classmethod
     def create_prefix_prompts_pool(
