# Copyright 2024, NVIDIA CORPORATION & AFFILIATES. All rights reserved.
#
# Licensed under the Apache License, Version 2.0 (the "License");
# you may not use this file except in compliance with the License.
# You may obtain a copy of the License at
#
#     http://www.apache.org/licenses/LICENSE-2.0
#
# Unless required by applicable law or agreed to in writing, software
# distributed under the License is distributed on an "AS IS" BASIS,
# WITHOUT WARRANTIES OR CONDITIONS OF ANY KIND, either express or implied.
# See the License for the specific language governing permissions and
# limitations under the License.

from unittest.mock import patch

import pytest
import responses
from genai_perf.exceptions import GenAIPerfException
from genai_perf.inputs import input_constants as ic
from genai_perf.inputs.input_constants import OutputFormat
from genai_perf.inputs.input_retriever_factory import InputRetrieverFactory
from genai_perf.inputs.inputs_config import InputsConfig
from genai_perf.inputs.synthetic_image_generator import ImageFormat
from genai_perf.tokenizer import DEFAULT_TOKENIZER, get_tokenizer


class TestInputRetrieverFactory:

    @patch(
        "genai_perf.inputs.input_retriever_factory.InputRetrieverFactory._create_synthetic_prompt",
        return_value="This is test prompt",
    )
    @patch(
        "genai_perf.inputs.input_retriever_factory.InputRetrieverFactory._create_synthetic_image",
        return_value="test_image_base64",
    )
    @pytest.mark.parametrize(
        "output_format",
        [
            OutputFormat.OPENAI_CHAT_COMPLETIONS,
            OutputFormat.OPENAI_COMPLETIONS,
            OutputFormat.OPENAI_EMBEDDINGS,
            OutputFormat.RANKINGS,
            OutputFormat.OPENAI_VISION,
            OutputFormat.VLLM,
            OutputFormat.TENSORRTLLM,
            OutputFormat.TENSORRTLLM_ENGINE,
            OutputFormat.IMAGE_RETRIEVAL,
        ],
    )
    def test_get_input_dataset_from_synthetic(
        self, mock_prompt, mock_image, output_format
    ) -> None:
        _placeholder = 123  # dummy value
        num_prompts = 3

        input_retriever_factory = InputRetrieverFactory(
            InputsConfig(
                tokenizer=get_tokenizer(DEFAULT_TOKENIZER),
                prompt_tokens_mean=_placeholder,
                prompt_tokens_stddev=_placeholder,
                num_prompts=num_prompts,
                image_width_mean=_placeholder,
                image_width_stddev=_placeholder,
                image_height_mean=_placeholder,
                image_height_stddev=_placeholder,
                image_format=ImageFormat.PNG,
                output_format=output_format,
            )
        )
        dataset_json = input_retriever_factory._get_input_dataset_from_synthetic()

        assert len(dataset_json["rows"]) == num_prompts

        for i in range(num_prompts):
            row = dataset_json["rows"][i]["row"]

            if output_format == OutputFormat.OPENAI_VISION:
                assert row == {
                    "text": "This is test prompt",
                    "image": "test_image_base64",
                }
            else:
                assert row == {
<<<<<<< HEAD
                    "text": "This is test prompt",
                }

    @responses.activate
    def test_inputs_with_defaults(self, default_configured_url):
        """
        Test that default options work
        """
        responses.add(
            responses.GET,
            f"{default_configured_url}",
            json=mocked_openorca_data,
            status=200,
        )
        input_retriever_factory = InputRetrieverFactory(InputsConfig())
        dataset = input_retriever_factory._download_dataset(
            default_configured_url,
        )
        dataset_json = (
            input_retriever_factory._convert_input_url_dataset_to_generic_json(
                dataset=dataset
            )
        )

        assert dataset_json is not None
        assert len(dataset_json["rows"]) == TEST_LENGTH
=======
                    "text_input": "This is test prompt",
                }
>>>>>>> bfc40596
<|MERGE_RESOLUTION|>--- conflicted
+++ resolved
@@ -83,34 +83,5 @@
                 }
             else:
                 assert row == {
-<<<<<<< HEAD
                     "text": "This is test prompt",
-                }
-
-    @responses.activate
-    def test_inputs_with_defaults(self, default_configured_url):
-        """
-        Test that default options work
-        """
-        responses.add(
-            responses.GET,
-            f"{default_configured_url}",
-            json=mocked_openorca_data,
-            status=200,
-        )
-        input_retriever_factory = InputRetrieverFactory(InputsConfig())
-        dataset = input_retriever_factory._download_dataset(
-            default_configured_url,
-        )
-        dataset_json = (
-            input_retriever_factory._convert_input_url_dataset_to_generic_json(
-                dataset=dataset
-            )
-        )
-
-        assert dataset_json is not None
-        assert len(dataset_json["rows"]) == TEST_LENGTH
-=======
-                    "text_input": "This is test prompt",
-                }
->>>>>>> bfc40596
+                }