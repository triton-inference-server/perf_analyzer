--- conflicted
+++ resolved
@@ -844,12 +844,10 @@
         assert str(exc_info.value) == expected_error
 
     @pytest.mark.parametrize(
-<<<<<<< HEAD
         "args, expected_prompt_source, expected_input_file, expect_error",
-=======
-        "args, expected_prompt_source, expected_payload_input_file, expect_error",
->>>>>>> 81e476e1
-        [
+        [
+            ([], PromptSource.SYNTHETIC, None, False),
+            (["--input-file", "prompt.txt"], PromptSource.FILE, None, False),
             ([], PromptSource.SYNTHETIC, None, False),
             (["--input-file", "prompt.txt"], PromptSource.FILE, None, False),
             (
@@ -859,24 +857,14 @@
                 False,
             ),
             (
-<<<<<<< HEAD
                 ["--input-file", "payload:test"],
                 PromptSource.PAYLOAD,
                 Path("test.jsonl"),
-=======
-                ["--input-file", "payload:test.jsonl"],
-                PromptSource.PAYLOAD,
-                ["test.jsonl"],
->>>>>>> 81e476e1
                 False,
             ),
             (["--input-file", "payload:"], PromptSource.PAYLOAD, [], True),
             (
-<<<<<<< HEAD
                 ["--input-file", "synthetic:test"],
-=======
-                ["--input-file", "synthetic:test.jsonl"],
->>>>>>> 81e476e1
                 PromptSource.SYNTHETIC,
                 None,
                 False,
@@ -890,11 +878,7 @@
         mocker,
         args,
         expected_prompt_source,
-<<<<<<< HEAD
         expected_input_file,
-=======
-        expected_payload_input_file,
->>>>>>> 81e476e1
         expect_error,
     ):
         mocker.patch.object(Path, "is_file", return_value=True)
@@ -909,13 +893,8 @@
 
             assert args.prompt_source == expected_prompt_source
 
-<<<<<<< HEAD
             if expected_input_file is not None:
                 assert args.payload_input_file == expected_input_file
-=======
-            if expected_payload_input_file is not None:
-                assert args.payload_input_file == expected_payload_input_file
->>>>>>> 81e476e1
 
     @pytest.mark.parametrize(
         "args",
