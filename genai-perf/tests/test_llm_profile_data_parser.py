--- conflicted
+++ resolved
@@ -28,6 +28,7 @@
 from typing import cast
 from unittest.mock import patch
 
+import numpy as np
 import pytest
 from genai_perf.metrics import LLMMetrics
 from genai_perf.metrics.statistics import Statistics
@@ -51,63 +52,133 @@
 
 
 class TestLLMProfileDataParser:
-<<<<<<< HEAD
-    @pytest.fixture
-    def mock_read_write(self, monkeypatch: pytest.MonkeyPatch) -> List[str]:
-        """
-        This function will mock the open function for specific files:
-
-        - For "triton_profile_export.json", it will read and return the
-          contents of self.triton_profile_data
-        - For "openai_profile_export.json", it will read and return the
-          contents of self.openai_profile_data
-        - For "profile_export.csv", it will capture all data written to
-          the file, and return it as the return value of this function
-        - For all other files, it will behave like the normal open function
-        """
-
-        written_data = []
-
-        original_open = open
-
-        def custom_open(filename, *args, **kwargs):
-            def write(self: Any, content: str) -> int:
-                written_data.append(content)
-                return len(content)
-
-            if filename == "triton_profile_export.json":
-                tmp_file = StringIO(json.dumps(self.triton_profile_data))
-                return tmp_file
-            elif filename == "openai_profile_export.json":
-                tmp_file = StringIO(json.dumps(self.openai_profile_data))
-                return tmp_file
-            elif filename == "openai_vlm_profile_export.json":
-                tmp_file = StringIO(json.dumps(self.openai_vlm_profile_data))
-                return tmp_file
-            elif filename == "tensorrtllm_engine_profile_export.json":
-                tmp_file = StringIO(json.dumps(self.tensorrtllm_engine_profile_data))
-                return tmp_file
-            elif filename == "empty_profile_export.json":
-                tmp_file = StringIO(json.dumps(self.empty_profile_data))
-                return tmp_file
-            elif filename == "unfinished_responses_profile_export.json":
-                tmp_file = StringIO(json.dumps(self.unfinished_responses_profile_data))
-                return tmp_file
-            elif filename == "profile_export.csv":
-                tmp_file = StringIO()
-                tmp_file.write = write.__get__(tmp_file)
-                return tmp_file
-            else:
-                return original_open(filename, *args, **kwargs)
-
-        monkeypatch.setattr("builtins.open", custom_open)
-
-        return written_data
-
-    def test_triton_llm_profile_data(self, mock_read_write: pytest.MonkeyPatch) -> None:
+
+    ###############################
+    # TRITON
+    ###############################
+    triton_profile_data = {
+        "service_kind": "triton",
+        "endpoint": "",
+        "experiments": [
+            {
+                "experiment": {
+                    "mode": "concurrency",
+                    "value": 10,
+                },
+                "requests": [
+                    {
+                        "timestamp": 1,
+                        "request_inputs": {"text_input": "This is test"},
+                        "response_timestamps": [3, 5, 8],
+                        "response_outputs": [
+                            {"text_output": "I"},
+                            {"text_output": " like"},
+                            {"text_output": " dogs"},
+                        ],
+                    },
+                    {
+                        "timestamp": 2,
+                        "request_inputs": {"text_input": "This is test too"},
+                        "response_timestamps": [4, 7, 11],
+                        "response_outputs": [
+                            {"text_output": "I"},
+                            {"text_output": " don't"},
+                            {"text_output": " cook food"},
+                        ],
+                    },
+                ],
+            },
+            {
+                "experiment": {
+                    "mode": "request_rate",
+                    "value": 2.0,
+                },
+                "requests": [
+                    {
+                        "timestamp": 5,
+                        "request_inputs": {"text_input": "This is test"},
+                        "response_timestamps": [7, 8, 13, 18],
+                        "response_outputs": [
+                            {"text_output": "cat"},
+                            {"text_output": " is"},
+                            {"text_output": " cool"},
+                            {"text_output": " too"},
+                        ],
+                    },
+                    {
+                        "timestamp": 3,
+                        "request_inputs": {"text_input": "This is test too"},
+                        "response_timestamps": [6, 8, 11],
+                        "response_outputs": [
+                            {"text_output": "it's"},
+                            {"text_output": " very"},
+                            {"text_output": " simple work"},
+                        ],
+                    },
+                ],
+            },
+        ],
+    }
+
+    @patch(
+        "genai_perf.profile_data_parser.profile_data_parser.load_json",
+        return_value=triton_profile_data,
+    )
+    @pytest.mark.parametrize(
+        "infer_mode, load_level, expected_metrics",
+        [
+            (
+                "concurrency",
+                "10",
+                {
+                    "request_latencies": [7, 9],
+                    "request_throughputs": [1 / ns_to_sec(5)],
+                    "time_to_first_tokens": [2, 2],
+                    "inter_token_latencies": [2, 1],
+                    "output_token_throughputs_per_request": [
+                        3 / ns_to_sec(7),
+                        2 / ns_to_sec(3),
+                    ],
+                    "output_token_throughputs": [9 / ns_to_sec(10)],
+                    "output_sequence_lengths": [3, 6],
+                    "input_sequence_lengths": [3, 4],
+                },
+            ),
+            (
+                "request_rate",
+                "2.0",
+                {
+                    "request_latencies": [13, 8],
+                    "request_throughputs": [2 / ns_to_sec(15)],
+                    "time_to_first_tokens": [2, 3],
+                    "inter_token_latencies": [4, 1],
+                    "output_token_throughputs_per_request": [
+                        4 / ns_to_sec(13),
+                        6 / ns_to_sec(8),
+                    ],
+                    "output_token_throughputs": [2 / ns_to_sec(3)],
+                    "output_sequence_lengths": [4, 6],
+                    "input_sequence_lengths": [3, 4],
+                },
+            ),
+        ],
+    )
+    def test_triton_llm_profile_data(
+        self,
+        mock_json,
+        infer_mode,
+        load_level,
+        expected_metrics,
+    ) -> None:
         """Collect LLM metrics from profile export data and check values.
 
         Metrics
+        * request_latencies
+            - experiment 1: [8 - 1, 11 - 2] = [7, 9]
+            - experiment 2: [18 - 5, 11 -3] = [13, 8]
+        * request_throughputs
+            - experiment 1: [2/(11 - 1)] = [1/5]
+            - experiment 2: [2/(18 - 3)] = [2/15]
         * time to first tokens
             - experiment 1: [3 - 1, 4 - 2] = [2, 2]
             - experiment 2: [7 - 5, 6 - 3] = [2, 3]
@@ -146,6 +217,7 @@
             goodput_constraints=test_goodput_constraints,
         )
 
+
         # experiment 1 metrics & statistics
         stat_obj = pd.get_statistics(infer_mode="concurrency", load_level="10")
         metrics = stat_obj.metrics
@@ -451,616 +523,14 @@
         )
         assert stat["output_sequence_length"]["std"] == np.std([3, 6])  # type: ignore
         assert stat["input_sequence_length"]["std"] == np.std([3, 4])  # type: ignore
-=======
->>>>>>> cdfc6450
-
-    ###############################
-    # TRITON
-    ###############################
-    triton_profile_data = {
-        "service_kind": "triton",
-        "endpoint": "",
-        "experiments": [
-            {
-                "experiment": {
-                    "mode": "concurrency",
-                    "value": 10,
-                },
-                "requests": [
-                    {
-                        "timestamp": 1,
-                        "request_inputs": {"text_input": "This is test"},
-                        "response_timestamps": [3, 5, 8],
-                        "response_outputs": [
-                            {"text_output": "I"},
-                            {"text_output": " like"},
-                            {"text_output": " dogs"},
-                        ],
-                    },
-                    {
-                        "timestamp": 2,
-                        "request_inputs": {"text_input": "This is test too"},
-                        "response_timestamps": [4, 7, 11],
-                        "response_outputs": [
-                            {"text_output": "I"},
-                            {"text_output": " don't"},
-                            {"text_output": " cook food"},
-                        ],
-                    },
-                ],
-            },
-            {
-                "experiment": {
-                    "mode": "request_rate",
-                    "value": 2.0,
-                },
-                "requests": [
-                    {
-                        "timestamp": 5,
-                        "request_inputs": {"text_input": "This is test"},
-                        "response_timestamps": [7, 8, 13, 18],
-                        "response_outputs": [
-                            {"text_output": "cat"},
-                            {"text_output": " is"},
-                            {"text_output": " cool"},
-                            {"text_output": " too"},
-                        ],
-                    },
-                    {
-                        "timestamp": 3,
-                        "request_inputs": {"text_input": "This is test too"},
-                        "response_timestamps": [6, 8, 11],
-                        "response_outputs": [
-                            {"text_output": "it's"},
-                            {"text_output": " very"},
-                            {"text_output": " simple work"},
-                        ],
-                    },
-                ],
-            },
-        ],
-    }
-
-    @patch(
-        "genai_perf.profile_data_parser.profile_data_parser.load_json",
-        return_value=triton_profile_data,
-    )
-    @pytest.mark.parametrize(
-        "infer_mode, load_level, expected_metrics",
-        [
-            (
-                "concurrency",
-                "10",
-                {
-                    "request_latencies": [7, 9],
-                    "request_throughputs": [1 / ns_to_sec(5)],
-                    "time_to_first_tokens": [2, 2],
-                    "inter_token_latencies": [2, 1],
-                    "output_token_throughputs_per_request": [
-                        3 / ns_to_sec(7),
-                        2 / ns_to_sec(3),
-                    ],
-                    "output_token_throughputs": [9 / ns_to_sec(10)],
-                    "output_sequence_lengths": [3, 6],
-                    "input_sequence_lengths": [3, 4],
-                },
-            ),
-            (
-                "request_rate",
-                "2.0",
-                {
-                    "request_latencies": [13, 8],
-                    "request_throughputs": [2 / ns_to_sec(15)],
-                    "time_to_first_tokens": [2, 3],
-                    "inter_token_latencies": [4, 1],
-                    "output_token_throughputs_per_request": [
-                        4 / ns_to_sec(13),
-                        6 / ns_to_sec(8),
-                    ],
-                    "output_token_throughputs": [2 / ns_to_sec(3)],
-                    "output_sequence_lengths": [4, 6],
-                    "input_sequence_lengths": [3, 4],
-                },
-            ),
-        ],
-    )
-    def test_triton_llm_profile_data(
-        self,
-        mock_json,
-        infer_mode,
-        load_level,
-        expected_metrics,
-    ) -> None:
-        """Collect LLM metrics from profile export data and check values.
-
-        Metrics
-        * request_latencies
-            - experiment 1: [8 - 1, 11 - 2] = [7, 9]
-            - experiment 2: [18 - 5, 11 -3] = [13, 8]
-        * request_throughputs
-            - experiment 1: [2/(11 - 1)] = [1/5]
-            - experiment 2: [2/(18 - 3)] = [2/15]
-        * time to first tokens
-            - experiment 1: [3 - 1, 4 - 2] = [2, 2]
-            - experiment 2: [7 - 5, 6 - 3] = [2, 3]
-        * inter token latencies
-            - experiment 1: [((8 - 1) - 2)/(3 - 1), ((11 - 2) - 2)/(6 - 1)]
-                          : [2.5, 1.4]
-                          : [2, 1]  # rounded
-            - experiment 2: [((18 - 5) - 2)/(4 - 1), ((11 - 3) - 3)/(6 - 1)]
-                          : [11/3, 1]
-                          : [4, 1]  # rounded
-        * output token throughputs per request
-            - experiment 1: [3/(8 - 1), 6/(11 - 2)] = [3/7, 6/9]
-            - experiment 2: [4/(18 - 5), 6/(11 - 3)] = [4/13, 6/8]
-        * output token throughputs
-            - experiment 1: [(3 + 6)/(11 - 1)] = [9/10]
-            - experiment 2: [(4 + 6)/(18 - 3)] = [2/3]
-        * output sequence lengths
-            - experiment 1: [3, 6]
-            - experiment 2: [4, 6]
-        * input sequence lengths
-            - experiment 1: [3, 4]
-            - experiment 2: [3, 4]
-        """
-        tokenizer = get_tokenizer(DEFAULT_TOKENIZER)
-        pd = LLMProfileDataParser(
-            filename=Path("triton_profile_export.json"),
-            tokenizer=tokenizer,
-        )
-
-        statistics = pd.get_statistics(infer_mode=infer_mode, load_level=load_level)
-        metrics = cast(LLMMetrics, statistics.metrics)
-
-        expected_metrics = LLMMetrics(**expected_metrics)
-        expected_statistics = Statistics(expected_metrics)
-
-        check_llm_metrics(metrics, expected_metrics)
-        check_statistics(statistics, expected_statistics)
-
-        # check non-existing profile data
-        with pytest.raises(KeyError):
-            pd.get_statistics(infer_mode="concurrency", load_level="30")
-
-    ###############################
-    # OPENAI CHAT COMPLETIONS
-    ###############################
-    openai_profile_data = {
-        "service_kind": "openai",
-        "endpoint": "v1/chat/completions",
-        "experiments": [
-            {
-                "experiment": {
-                    "mode": "concurrency",
-                    "value": 10,
-                },
-                "requests": [
-                    {
-                        "timestamp": 1,
-                        "request_inputs": {
-                            "payload": '{"messages":[{"role":"user","content":"This is test"}],"model":"llama-2-7b","stream":true}',
-                        },
-                        # the first, and the last two responses will be ignored because they have no "content"
-                        "response_timestamps": [3, 5, 8, 12, 13, 14],
-                        "response_outputs": [
-                            {
-                                "response": 'data: {"id":"abc","object":"chat.completion.chunk","created":123,"model":"llama-2-7b","choices":[{"index":0,"delta":{"role":"assistant"},"finish_reason":null}]}\n\n'
-                            },
-                            {
-                                "response": 'data: {"id":"abc","object":"chat.completion.chunk","created":123,"model":"llama-2-7b","choices":[{"index":0,"delta":{"content":"I"},"finish_reason":null}]}\n\n'
-                            },
-                            {
-                                "response": 'data: {"id":"abc","object":"chat.completion.chunk","created":123,"model":"llama-2-7b","choices":[{"index":0,"delta":{"content":" like"},"finish_reason":null}]}\n\n'
-                            },
-                            {
-                                "response": 'data: {"id":"abc","object":"chat.completion.chunk","created":123,"model":"llama-2-7b","choices":[{"index":0,"delta":{"content":" dogs"},"finish_reason":null}]}\n\n'
-                            },
-                            {
-                                "response": 'data: {"id":"abc","object":"chat.completion.chunk","created":123,"model":"llama-2-7b","choices":[{"index":0,"delta":{},"finish_reason":null}]}\n\n'
-                            },
-                            {"response": "data: [DONE]\n\n"},
-                        ],
-                    },
-                    {
-                        "timestamp": 2,
-                        "request_inputs": {
-                            "payload": '{"messages":[{"role":"user","content":"This is test too"}],"model":"llama-2-7b","stream":true}',
-                        },
-                        # the first, and the last two responses will be ignored because they have no "content"
-                        "response_timestamps": [4, 7, 11, 15, 18, 19],
-                        "response_outputs": [
-                            {
-                                "response": 'data: {"id":"abc","object":"chat.completion.chunk","created":123,"model":"llama-2-7b","choices":[{"index":0,"delta":{"role":"assistant"},"finish_reason":null}]}\n\n'
-                            },
-                            {
-                                "response": 'data: {"id":"abc","object":"chat.completion.chunk","created":123,"model":"llama-2-7b","choices":[{"index":0,"delta":{"content":"I"},"finish_reason":null}]}\n\n'
-                            },
-                            {
-                                "response": 'data: {"id":"abc","object":"chat.completion.chunk","created":123,"model":"llama-2-7b","choices":[{"index":0,"delta":{"content":"don\'t"},"finish_reason":null}]}\n\n'
-                            },
-                            {
-                                "response": 'data: {"id":"abc","object":"chat.completion.chunk","created":123,"model":"llama-2-7b","choices":[{"index":0,"delta":{"content":"cook food"},"finish_reason":null}]}\n\n'
-                            },
-                            {
-                                "response": 'data: {"id":"abc","object":"chat.completion.chunk","created":123,"model":"llama-2-7b","choices":[{"index":0,"delta":{},"finish_reason":null}]}\n\n'
-                            },
-                            {"response": "data: [DONE]\n\n"},
-                        ],
-                    },
-                ],
-            },
-        ],
-    }
-
-    @patch(
-        "genai_perf.profile_data_parser.profile_data_parser.load_json",
-        return_value=openai_profile_data,
-    )
-    @pytest.mark.parametrize(
-        "infer_mode, load_level, expected_metrics",
-        [
-            (
-                "concurrency",
-                "10",
-                {
-                    "request_latencies": [11, 13],
-                    "request_throughputs": [1 / ns_to_sec(7)],
-                    "time_to_first_tokens": [4, 5],
-                    "inter_token_latencies": [4, 2],
-                    "output_token_throughputs_per_request": [
-                        3 / ns_to_sec(11),
-                        6 / ns_to_sec(13),
-                    ],
-                    "output_token_throughputs": [9 / ns_to_sec(14)],
-                    "output_sequence_lengths": [3, 6],
-                    "input_sequence_lengths": [3, 4],
-                },
-            ),
-        ],
-    )
-    def test_openai_llm_profile_data(
-        self,
-        mock_json,
-        infer_mode,
-        load_level,
-        expected_metrics,
-    ) -> None:
-        """Collect LLM metrics from profile export data and check values.
-
-        Metrics
-        * request_latencies
-            - experiment 1: [12 - 1, 15 - 2] = [11, 13]
-        * request_throughputs
-            - experiment 1: [2/(15 - 1)] = [1/7]
-        * time to first tokens
-            - experiment 1: [5 - 1, 7 - 2] = [4, 5]
-        * inter token latencies
-            - experiment 1: [((12 - 1) - 4)/(3 - 1), ((15 - 2) - 5)/(6 - 1)]
-                          : [3.5, 1.6]
-                          : [4, 2]  # rounded
-        * output token throughputs per request
-            - experiment 1: [3/(12 - 1), 6/(15 - 2)] = [3/11, 6/13]
-        * output token throughputs
-            - experiment 1: [(3 + 6)/(15 - 1)] = [9/14]
-        * output sequence lengths
-            - experiment 1: [3, 6]
-        * input sequence lengths
-            - experiment 1: [3, 4]
-        """
-        tokenizer = get_tokenizer(DEFAULT_TOKENIZER)
-        pd = LLMProfileDataParser(
-            filename=Path("openai_profile_export.json"),
-            tokenizer=tokenizer,
-        )
-
-        statistics = pd.get_statistics(infer_mode=infer_mode, load_level=load_level)
-        metrics = cast(LLMMetrics, statistics.metrics)
-
-        expected_metrics = LLMMetrics(**expected_metrics)
-        expected_statistics = Statistics(expected_metrics)
-
-        check_llm_metrics(metrics, expected_metrics)
-        check_statistics(statistics, expected_statistics)
+
+        oott = 9 / ns_to_sec(14)
+        assert stat["output_token_throughput"]["avg"] == pytest.approx(oott)  # type: ignore
 
         # check non-existing profile data
         with pytest.raises(KeyError):
             pd.get_statistics(infer_mode="concurrency", load_level="40")
 
-    ###############################
-    # OPENAI VISION
-    ###############################
-    openai_vlm_profile_data = {
-        "service_kind": "openai",
-        "endpoint": "v1/chat/completions",
-        "experiments": [
-            {
-                "experiment": {
-                    "mode": "concurrency",
-                    "value": 10,
-                },
-                "requests": [
-                    {
-                        "timestamp": 1,
-                        "request_inputs": {
-                            "payload": '{"messages":[{"role":"user","content":[{"type":"text","text":"This is test"},{"type":"image_url","image_url":{"url":"data:image/png;base64,abcdef"}}]}],"model":"llava-1.6","stream":true}',
-                        },
-                        # the first, and the last two responses will be ignored because they have no "content"
-                        "response_timestamps": [3, 5, 8, 12, 13, 14],
-                        "response_outputs": [
-                            {
-                                "response": 'data: {"id":"abc","object":"chat.completion.chunk","choices":[{"index":0,"delta":{"role":"assistant"},"finish_reason":null}]}\n\n'
-                            },
-                            {
-                                "response": 'data: {"id":"abc","object":"chat.completion.chunk","choices":[{"index":0,"delta":{"content":"I"},"finish_reason":null}]}\n\n'
-                            },
-                            {
-                                "response": 'data: {"id":"abc","object":"chat.completion.chunk","choices":[{"index":0,"delta":{"content":" like"},"finish_reason":null}]}\n\n'
-                            },
-                            {
-                                "response": 'data: {"id":"abc","object":"chat.completion.chunk","choices":[{"index":0,"delta":{"content":" dogs"},"finish_reason":null}]}\n\n'
-                            },
-                            {
-                                "response": 'data: {"id":"abc","object":"chat.completion.chunk","choices":[{"index":0,"delta":{},"finish_reason":null}]}\n\n'
-                            },
-                            {"response": "data: [DONE]\n\n"},
-                        ],
-                    },
-                    {
-                        "timestamp": 2,
-                        "request_inputs": {
-                            "payload": '{"messages":[{"role":"user","content":[{"type":"text","text":"This is test too"},{"type":"image_url","image_url":{"url":"data:image/png;base64,abcdef"}}]}],"model":"llava-1.6","stream":true}',
-                        },
-                        # the first, and the last two responses will be ignored because they have no "content"
-                        "response_timestamps": [4, 7, 11, 15, 18, 19],
-                        "response_outputs": [
-                            {
-                                "response": 'data: {"id":"abc","object":"chat.completion.chunk","choices":[{"index":0,"delta":{"role":"assistant"},"finish_reason":null}]}\n\n'
-                            },
-                            {
-                                "response": 'data: {"id":"abc","object":"chat.completion.chunk","choices":[{"index":0,"delta":{"content":"I"},"finish_reason":null}]}\n\n'
-                            },
-                            {
-                                "response": 'data: {"id":"abc","object":"chat.completion.chunk","choices":[{"index":0,"delta":{"content":"don\'t"},"finish_reason":null}]}\n\n'
-                            },
-                            {
-                                "response": 'data: {"id":"abc","object":"chat.completion.chunk","choices":[{"index":0,"delta":{"content":"cook food"},"finish_reason":null}]}\n\n'
-                            },
-                            {
-                                "response": 'data: {"id":"abc","object":"chat.completion.chunk","choices":[{"index":0,"delta":{},"finish_reason":null}]}\n\n'
-                            },
-                            {"response": "data: [DONE]\n\n"},
-                        ],
-                    },
-                ],
-            },
-        ],
-    }
-
-    @patch(
-        "genai_perf.profile_data_parser.profile_data_parser.load_json",
-        return_value=openai_vlm_profile_data,
-    )
-    @pytest.mark.parametrize(
-        "infer_mode, load_level, expected_metrics",
-        [
-            (
-                "concurrency",
-                "10",
-                {
-                    "request_latencies": [11, 13],
-                    "request_throughputs": [1 / ns_to_sec(7)],
-                    "time_to_first_tokens": [4, 5],
-                    "inter_token_latencies": [4, 2],
-                    "output_token_throughputs_per_request": [
-                        3 / ns_to_sec(11),
-                        6 / ns_to_sec(13),
-                    ],
-                    "output_token_throughputs": [9 / ns_to_sec(14)],
-                    "output_sequence_lengths": [3, 6],
-                    "input_sequence_lengths": [3, 4],
-                },
-            ),
-        ],
-    )
-    def test_openai_vlm_profile_data(
-        self,
-        mock_json,
-        infer_mode,
-        load_level,
-        expected_metrics,
-    ) -> None:
-        """Collect LLM metrics from profile export data and check values.
-
-        Metrics
-        * request_latencies
-            - experiment 1: [12 - 1, 15 - 2] = [11, 13]
-        * request_throughputs
-            - experiment 1: [2/(15 - 1)] = [1/7]
-        * time to first tokens
-            - experiment 1: [5 - 1, 7 - 2] = [4, 5]
-        * inter token latencies
-            - experiment 1: [((12 - 1) - 4)/(3 - 1), ((15 - 2) - 5)/(6 - 1)]
-                          : [3.5, 1.6]
-                          : [4, 2]  # rounded
-        * output token throughputs per request
-            - experiment 1: [3/(12 - 1), 6/(15 - 2)] = [3/11, 6/13]
-        * output token throughputs
-            - experiment 1: [(3 + 6)/(15 - 1)] = [9/14]
-        * output sequence lengths
-            - experiment 1: [3, 6]
-        * input sequence lengths
-            - experiment 1: [3, 4]
-        """
-        tokenizer = get_tokenizer(DEFAULT_TOKENIZER)
-        pd = LLMProfileDataParser(
-            filename=Path("openai_vlm_profile_export.json"),
-            tokenizer=tokenizer,
-        )
-
-        statistics = pd.get_statistics(infer_mode=infer_mode, load_level=load_level)
-        metrics = cast(LLMMetrics, statistics.metrics)
-
-        expected_metrics = LLMMetrics(**expected_metrics)
-        expected_statistics = Statistics(expected_metrics)
-
-        check_llm_metrics(metrics, expected_metrics)
-        check_statistics(statistics, expected_statistics)
-
-        # check non-existing profile data
-        with pytest.raises(KeyError):
-            pd.get_statistics(infer_mode="concurrency", load_level="40")
-
-    ###############################
-    # TENSORRTLLM ENGINE
-    ###############################
-    tensorrtllm_engine_profile_data = {
-        "service_kind": "triton_c_api",
-        "endpoint": "",
-        "experiments": [
-            {
-                "experiment": {
-                    "mode": "concurrency",
-                    "value": 10,
-                },
-                "requests": [
-                    {
-                        "timestamp": 1,
-                        "request_inputs": {
-                            "streaming": True,
-                            "request_output_len": 3,
-                            "min_length": 3,
-                            "input_lengths": 3,
-                            "input_ids": [
-                                111,
-                                222,
-                                333,
-                            ],
-                        },
-                        "response_timestamps": [3, 5, 8],
-                        "response_outputs": [
-                            {
-                                "output_log_probs": [0, 0],
-                                "output_ids": 123,
-                            },
-                            {
-                                "output_log_probs": [0, 0],
-                                "output_ids": 456,
-                            },
-                            {
-                                "output_ids": 789,
-                            },
-                        ],
-                    },
-                    {
-                        "timestamp": 2,
-                        "request_inputs": {
-                            "streaming": True,
-                            "request_output_len": 3,
-                            "min_length": 3,
-                            "input_lengths": 4,
-                            "input_ids": [
-                                111,
-                                222,
-                                333,
-                                444,
-                            ],
-                        },
-                        "response_timestamps": [4, 7, 11],
-                        "response_outputs": [
-                            {
-                                "output_log_probs": [0, 0],
-                                "output_ids": 123,
-                            },
-                            {
-                                "output_log_probs": [0, 0],
-                                "output_ids": 456,
-                            },
-                            {
-                                "output_log_probs": [0, 0],
-                                "output_ids": 789,
-                            },
-                        ],
-                    },
-                ],
-            },
-            {
-                "experiment": {
-                    "mode": "request_rate",
-                    "value": 2.0,
-                },
-                "requests": [
-                    {
-                        "timestamp": 5,
-                        "request_inputs": {
-                            "streaming": True,
-                            "request_output_len": 4,
-                            "min_length": 4,
-                            "input_lengths": 3,
-                            "input_ids": [
-                                111,
-                                222,
-                                333,
-                            ],
-                        },
-                        "response_timestamps": [7, 8, 13, 18],
-                        "response_outputs": [
-                            {
-                                "output_log_probs": [0, 0],
-                                "output_ids": 123,
-                            },
-                            {
-                                "output_log_probs": [0, 0],
-                                "output_ids": 456,
-                            },
-                            {
-                                "output_log_probs": [0, 0],
-                                "output_ids": 789,
-                            },
-                            {
-                                "output_log_probs": [0, 0],
-                                "output_ids": 1011,
-                            },
-                        ],
-                    },
-                    {
-                        "timestamp": 3,
-                        "request_inputs": {
-                            "streaming": True,
-                            "request_output_len": 3,
-                            "min_length": 3,
-                            "input_lengths": 4,
-                            "input_ids": [
-                                111,
-                                222,
-                                333,
-                                444,
-                            ],
-                        },
-                        "response_timestamps": [6, 8, 11],
-                        "response_outputs": [
-                            {
-                                "output_log_probs": [0, 0],
-                                "output_ids": 123,
-                            },
-                            {
-                                "output_log_probs": [0, 0],
-                                "output_ids": 456,
-                            },
-                            {
-                                "output_log_probs": [0, 0],
-                                "output_ids": 789,
-                            },
-                        ],
-                    },
-                ],
-            },
-        ],
-    }
-
-    @patch(
-        "genai_perf.profile_data_parser.profile_data_parser.load_json",
-        return_value=tensorrtllm_engine_profile_data,
-    )
     @pytest.mark.parametrize(
         "infer_mode, load_level, expected_metrics",
         [
@@ -1102,7 +572,7 @@
     )
     def test_tensorrtllm_engine_llm_profile_data(
         self,
-        mock_json,
+        mock_read_write: pytest.MonkeyPatch,
         infer_mode,
         load_level,
         expected_metrics,
@@ -1158,6 +628,542 @@
         with pytest.raises(KeyError):
             pd.get_statistics(infer_mode="concurrency", load_level="30")
 
+    ###############################
+    # OPENAI CHAT COMPLETIONS
+    ###############################
+    openai_profile_data = {
+        "service_kind": "openai",
+        "endpoint": "v1/chat/completions",
+        "experiments": [
+            {
+                "experiment": {
+                    "mode": "concurrency",
+                    "value": 10,
+                },
+                "requests": [
+                    {
+                        "timestamp": 1,
+                        "request_inputs": {
+                            "payload": '{"messages":[{"role":"user","content":"This is test"}],"model":"llama-2-7b","stream":true}',
+                        },
+                        # the first, and the last two responses will be ignored because they have no "content"
+                        "response_timestamps": [3, 5, 8, 12, 13, 14],
+                        "response_outputs": [
+                            {
+                                "response": 'data: {"id":"abc","object":"chat.completion.chunk","created":123,"model":"llama-2-7b","choices":[{"index":0,"delta":{"role":"assistant"},"finish_reason":null}]}\n\n'
+                            },
+                            {
+                                "response": 'data: {"id":"abc","object":"chat.completion.chunk","created":123,"model":"llama-2-7b","choices":[{"index":0,"delta":{"content":"I"},"finish_reason":null}]}\n\n'
+                            },
+                            {
+                                "response": 'data: {"id":"abc","object":"chat.completion.chunk","created":123,"model":"llama-2-7b","choices":[{"index":0,"delta":{"content":" like"},"finish_reason":null}]}\n\n'
+                            },
+                            {
+                                "response": 'data: {"id":"abc","object":"chat.completion.chunk","created":123,"model":"llama-2-7b","choices":[{"index":0,"delta":{"content":" dogs"},"finish_reason":null}]}\n\n'
+                            },
+                            {
+                                "response": 'data: {"id":"abc","object":"chat.completion.chunk","created":123,"model":"llama-2-7b","choices":[{"index":0,"delta":{},"finish_reason":null}]}\n\n'
+                            },
+                            {"response": "data: [DONE]\n\n"},
+                        ],
+                    },
+                    {
+                        "timestamp": 2,
+                        "request_inputs": {
+                            "payload": '{"messages":[{"role":"user","content":"This is test too"}],"model":"llama-2-7b","stream":true}',
+                        },
+                        # the first, and the last two responses will be ignored because they have no "content"
+                        "response_timestamps": [4, 7, 11, 15, 18, 19],
+                        "response_outputs": [
+                            {
+                                "response": 'data: {"id":"abc","object":"chat.completion.chunk","created":123,"model":"llama-2-7b","choices":[{"index":0,"delta":{"role":"assistant"},"finish_reason":null}]}\n\n'
+                            },
+                            {
+                                "response": 'data: {"id":"abc","object":"chat.completion.chunk","created":123,"model":"llama-2-7b","choices":[{"index":0,"delta":{"content":"I"},"finish_reason":null}]}\n\n'
+                            },
+                            {
+                                "response": 'data: {"id":"abc","object":"chat.completion.chunk","created":123,"model":"llama-2-7b","choices":[{"index":0,"delta":{"content":"don\'t"},"finish_reason":null}]}\n\n'
+                            },
+                            {
+                                "response": 'data: {"id":"abc","object":"chat.completion.chunk","created":123,"model":"llama-2-7b","choices":[{"index":0,"delta":{"content":"cook food"},"finish_reason":null}]}\n\n'
+                            },
+                            {
+                                "response": 'data: {"id":"abc","object":"chat.completion.chunk","created":123,"model":"llama-2-7b","choices":[{"index":0,"delta":{},"finish_reason":null}]}\n\n'
+                            },
+                            {"response": "data: [DONE]\n\n"},
+                        ],
+                    },
+                ],
+            },
+        ],
+    }
+
+    @patch(
+        "genai_perf.profile_data_parser.profile_data_parser.load_json",
+        return_value=openai_profile_data,
+    )
+    @pytest.mark.parametrize(
+        "infer_mode, load_level, expected_metrics",
+        [
+            (
+                "concurrency",
+                "10",
+                {
+                    "request_latencies": [11, 13],
+                    "request_throughputs": [1 / ns_to_sec(7)],
+                    "time_to_first_tokens": [4, 5],
+                    "inter_token_latencies": [4, 2],
+                    "output_token_throughputs_per_request": [
+                        3 / ns_to_sec(11),
+                        6 / ns_to_sec(13),
+                    ],
+                    "output_token_throughputs": [9 / ns_to_sec(14)],
+                    "output_sequence_lengths": [3, 6],
+                    "input_sequence_lengths": [3, 4],
+                },
+            ),
+        ],
+    )
+    def test_openai_llm_profile_data(
+        self,
+        mock_json,
+        infer_mode,
+        load_level,
+        expected_metrics,
+    ) -> None:
+        """Collect LLM metrics from profile export data and check values.
+
+        Metrics
+        * request_latencies
+            - experiment 1: [12 - 1, 15 - 2] = [11, 13]
+        * request_throughputs
+            - experiment 1: [2/(15 - 1)] = [1/7]
+        * time to first tokens
+            - experiment 1: [5 - 1, 7 - 2] = [4, 5]
+        * inter token latencies
+            - experiment 1: [((12 - 1) - 4)/(3 - 1), ((15 - 2) - 5)/(6 - 1)]
+                          : [3.5, 1.6]
+                          : [4, 2]  # rounded
+        * output token throughputs per request
+            - experiment 1: [3/(12 - 1), 6/(15 - 2)] = [3/11, 6/13]
+        * output token throughputs
+            - experiment 1: [(3 + 6)/(15 - 1)] = [9/14]
+        * output sequence lengths
+            - experiment 1: [3, 6]
+        * input sequence lengths
+            - experiment 1: [3, 4]
+        """
+        tokenizer = get_tokenizer(DEFAULT_TOKENIZER)
+        pd = LLMProfileDataParser(
+            filename=Path("openai_profile_export.json"),
+            tokenizer=tokenizer,
+        )
+
+        statistics = pd.get_statistics(infer_mode=infer_mode, load_level=load_level)
+        metrics = cast(LLMMetrics, statistics.metrics)
+
+        expected_metrics = LLMMetrics(**expected_metrics)
+        expected_statistics = Statistics(expected_metrics)
+
+        check_llm_metrics(metrics, expected_metrics)
+        check_statistics(statistics, expected_statistics)
+
+        # check non-existing profile data
+        with pytest.raises(KeyError):
+            pd.get_statistics(infer_mode="concurrency", load_level="40")
+
+    ###############################
+    # OPENAI VISION
+    ###############################
+    openai_vlm_profile_data = {
+        "service_kind": "openai",
+        "endpoint": "v1/chat/completions",
+        "experiments": [
+            {
+                "experiment": {
+                    "mode": "concurrency",
+                    "value": 10,
+                },
+                "requests": [
+                    {
+                        "timestamp": 1,
+                        "request_inputs": {
+                            "payload": '{"messages":[{"role":"user","content":[{"type":"text","text":"This is test"},{"type":"image_url","image_url":{"url":"data:image/png;base64,abcdef"}}]}],"model":"llava-1.6","stream":true}',
+                        },
+                        # the first, and the last two responses will be ignored because they have no "content"
+                        "response_timestamps": [3, 5, 8, 12, 13, 14],
+                        "response_outputs": [
+                            {
+                                "response": 'data: {"id":"abc","object":"chat.completion.chunk","choices":[{"index":0,"delta":{"role":"assistant"},"finish_reason":null}]}\n\n'
+                            },
+                            {
+                                "response": 'data: {"id":"abc","object":"chat.completion.chunk","choices":[{"index":0,"delta":{"content":"I"},"finish_reason":null}]}\n\n'
+                            },
+                            {
+                                "response": 'data: {"id":"abc","object":"chat.completion.chunk","choices":[{"index":0,"delta":{"content":" like"},"finish_reason":null}]}\n\n'
+                            },
+                            {
+                                "response": 'data: {"id":"abc","object":"chat.completion.chunk","choices":[{"index":0,"delta":{"content":" dogs"},"finish_reason":null}]}\n\n'
+                            },
+                            {
+                                "response": 'data: {"id":"abc","object":"chat.completion.chunk","choices":[{"index":0,"delta":{},"finish_reason":null}]}\n\n'
+                            },
+                            {"response": "data: [DONE]\n\n"},
+                        ],
+                    },
+                    {
+                        "timestamp": 2,
+                        "request_inputs": {
+                            "payload": '{"messages":[{"role":"user","content":[{"type":"text","text":"This is test too"},{"type":"image_url","image_url":{"url":"data:image/png;base64,abcdef"}}]}],"model":"llava-1.6","stream":true}',
+                        },
+                        # the first, and the last two responses will be ignored because they have no "content"
+                        "response_timestamps": [4, 7, 11, 15, 18, 19],
+                        "response_outputs": [
+                            {
+                                "response": 'data: {"id":"abc","object":"chat.completion.chunk","choices":[{"index":0,"delta":{"role":"assistant"},"finish_reason":null}]}\n\n'
+                            },
+                            {
+                                "response": 'data: {"id":"abc","object":"chat.completion.chunk","choices":[{"index":0,"delta":{"content":"I"},"finish_reason":null}]}\n\n'
+                            },
+                            {
+                                "response": 'data: {"id":"abc","object":"chat.completion.chunk","choices":[{"index":0,"delta":{"content":"don\'t"},"finish_reason":null}]}\n\n'
+                            },
+                            {
+                                "response": 'data: {"id":"abc","object":"chat.completion.chunk","choices":[{"index":0,"delta":{"content":"cook food"},"finish_reason":null}]}\n\n'
+                            },
+                            {
+                                "response": 'data: {"id":"abc","object":"chat.completion.chunk","choices":[{"index":0,"delta":{},"finish_reason":null}]}\n\n'
+                            },
+                            {"response": "data: [DONE]\n\n"},
+                        ],
+                    },
+                ],
+            },
+        ],
+    }
+
+    @patch(
+        "genai_perf.profile_data_parser.profile_data_parser.load_json",
+        return_value=openai_vlm_profile_data,
+    )
+    @pytest.mark.parametrize(
+        "infer_mode, load_level, expected_metrics",
+        [
+            (
+                "concurrency",
+                "10",
+                {
+                    "request_latencies": [11, 13],
+                    "request_throughputs": [1 / ns_to_sec(7)],
+                    "time_to_first_tokens": [4, 5],
+                    "inter_token_latencies": [4, 2],
+                    "output_token_throughputs_per_request": [
+                        3 / ns_to_sec(11),
+                        6 / ns_to_sec(13),
+                    ],
+                    "output_token_throughputs": [9 / ns_to_sec(14)],
+                    "output_sequence_lengths": [3, 6],
+                    "input_sequence_lengths": [3, 4],
+                },
+            ),
+        ],
+    )
+    def test_openai_vlm_profile_data(
+        self,
+        mock_json,
+        infer_mode,
+        load_level,
+        expected_metrics,
+    ) -> None:
+        """Collect LLM metrics from profile export data and check values.
+
+        Metrics
+        * request_latencies
+            - experiment 1: [12 - 1, 15 - 2] = [11, 13]
+        * request_throughputs
+            - experiment 1: [2/(15 - 1)] = [1/7]
+        * time to first tokens
+            - experiment 1: [5 - 1, 7 - 2] = [4, 5]
+        * inter token latencies
+            - experiment 1: [((12 - 1) - 4)/(3 - 1), ((15 - 2) - 5)/(6 - 1)]
+                          : [3.5, 1.6]
+                          : [4, 2]  # rounded
+        * output token throughputs per request
+            - experiment 1: [3/(12 - 1), 6/(15 - 2)] = [3/11, 6/13]
+        * output token throughputs
+            - experiment 1: [(3 + 6)/(15 - 1)] = [9/14]
+        * output sequence lengths
+            - experiment 1: [3, 6]
+        * input sequence lengths
+            - experiment 1: [3, 4]
+        """
+        tokenizer = get_tokenizer(DEFAULT_TOKENIZER)
+        pd = LLMProfileDataParser(
+            filename=Path("openai_vlm_profile_export.json"),
+            tokenizer=tokenizer,
+        )
+
+        statistics = pd.get_statistics(infer_mode=infer_mode, load_level=load_level)
+        metrics = cast(LLMMetrics, statistics.metrics)
+
+        expected_metrics = LLMMetrics(**expected_metrics)
+        expected_statistics = Statistics(expected_metrics)
+
+        check_llm_metrics(metrics, expected_metrics)
+        check_statistics(statistics, expected_statistics)
+
+        # check non-existing profile data
+        with pytest.raises(KeyError):
+            pd.get_statistics(infer_mode="concurrency", load_level="40")
+
+    ###############################
+    # TENSORRTLLM ENGINE
+    ###############################
+    tensorrtllm_engine_profile_data = {
+        "service_kind": "triton_c_api",
+        "endpoint": "",
+        "experiments": [
+            {
+                "experiment": {
+                    "mode": "concurrency",
+                    "value": 10,
+                },
+                "requests": [
+                    {
+                        "timestamp": 1,
+                        "request_inputs": {
+                            "streaming": True,
+                            "request_output_len": 3,
+                            "min_length": 3,
+                            "input_lengths": 3,
+                            "input_ids": [
+                                111,
+                                222,
+                                333,
+                            ],
+                        },
+                        "response_timestamps": [3, 5, 8],
+                        "response_outputs": [
+                            {
+                                "output_log_probs": [0, 0],
+                                "output_ids": 123,
+                            },
+                            {
+                                "output_log_probs": [0, 0],
+                                "output_ids": 456,
+                            },
+                            {
+                                "output_ids": 789,
+                            },
+                        ],
+                    },
+                    {
+                        "timestamp": 2,
+                        "request_inputs": {
+                            "streaming": True,
+                            "request_output_len": 3,
+                            "min_length": 3,
+                            "input_lengths": 4,
+                            "input_ids": [
+                                111,
+                                222,
+                                333,
+                                444,
+                            ],
+                        },
+                        "response_timestamps": [4, 7, 11],
+                        "response_outputs": [
+                            {
+                                "output_log_probs": [0, 0],
+                                "output_ids": 123,
+                            },
+                            {
+                                "output_log_probs": [0, 0],
+                                "output_ids": 456,
+                            },
+                            {
+                                "output_log_probs": [0, 0],
+                                "output_ids": 789,
+                            },
+                        ],
+                    },
+                ],
+            },
+            {
+                "experiment": {
+                    "mode": "request_rate",
+                    "value": 2.0,
+                },
+                "requests": [
+                    {
+                        "timestamp": 5,
+                        "request_inputs": {
+                            "streaming": True,
+                            "request_output_len": 4,
+                            "min_length": 4,
+                            "input_lengths": 3,
+                            "input_ids": [
+                                111,
+                                222,
+                                333,
+                            ],
+                        },
+                        "response_timestamps": [7, 8, 13, 18],
+                        "response_outputs": [
+                            {
+                                "output_log_probs": [0, 0],
+                                "output_ids": 123,
+                            },
+                            {
+                                "output_log_probs": [0, 0],
+                                "output_ids": 456,
+                            },
+                            {
+                                "output_log_probs": [0, 0],
+                                "output_ids": 789,
+                            },
+                            {
+                                "output_log_probs": [0, 0],
+                                "output_ids": 1011,
+                            },
+                        ],
+                    },
+                    {
+                        "timestamp": 3,
+                        "request_inputs": {
+                            "streaming": True,
+                            "request_output_len": 3,
+                            "min_length": 3,
+                            "input_lengths": 4,
+                            "input_ids": [
+                                111,
+                                222,
+                                333,
+                                444,
+                            ],
+                        },
+                        "response_timestamps": [6, 8, 11],
+                        "response_outputs": [
+                            {
+                                "output_log_probs": [0, 0],
+                                "output_ids": 123,
+                            },
+                            {
+                                "output_log_probs": [0, 0],
+                                "output_ids": 456,
+                            },
+                            {
+                                "output_log_probs": [0, 0],
+                                "output_ids": 789,
+                            },
+                        ],
+                    },
+                ],
+            },
+        ],
+    }
+
+    @patch(
+        "genai_perf.profile_data_parser.profile_data_parser.load_json",
+        return_value=tensorrtllm_engine_profile_data,
+    )
+    @pytest.mark.parametrize(
+        "infer_mode, load_level, expected_metrics",
+        [
+            (
+                "concurrency",
+                "10",
+                {
+                    "request_latencies": [7, 9],
+                    "request_throughputs": [1 / ns_to_sec(5)],
+                    "time_to_first_tokens": [2, 2],
+                    "inter_token_latencies": [2, 4],
+                    "output_token_throughputs_per_request": [
+                        3 / ns_to_sec(7),
+                        1 / ns_to_sec(3),
+                    ],
+                    "output_token_throughputs": [3 / ns_to_sec(5)],
+                    "output_sequence_lengths": [3, 3],
+                    "input_sequence_lengths": [3, 4],
+                },
+            ),
+            (
+                "request_rate",
+                "2.0",
+                {
+                    "request_latencies": [13, 8],
+                    "request_throughputs": [2 / ns_to_sec(15)],
+                    "time_to_first_tokens": [2, 3],
+                    "inter_token_latencies": [4, 2],
+                    "output_token_throughputs_per_request": [
+                        4 / ns_to_sec(13),
+                        3 / ns_to_sec(8),
+                    ],
+                    "output_token_throughputs": [7 / ns_to_sec(15)],
+                    "output_sequence_lengths": [4, 3],
+                    "input_sequence_lengths": [3, 4],
+                },
+            ),
+        ],
+    )
+    def test_tensorrtllm_engine_llm_profile_data(
+        self,
+        mock_json,
+        infer_mode,
+        load_level,
+        expected_metrics,
+    ) -> None:
+        """Collect LLM metrics from profile export data and check values.
+
+        Metrics
+        * request_latencies
+            - experiment 1: [8 - 1, 11 - 2] = [7, 9]
+            - experiment 2: [18 - 5, 11 -3] = [13, 8]
+        * request_throughputs
+            - experiment 1: [2/(11 - 1)] = [1/5]
+            - experiment 2: [2/(18 - 3)] = [2/15]
+        * time to first tokens
+            - experiment 1: [3 - 1, 4 - 2] = [2, 2]
+            - experiment 2: [7 - 5, 6 - 3] = [2, 3]
+        * inter token latencies
+            - experiment 1: [((8 - 1) - 2)/(3 - 1), ((11 - 2) - 2)/(3 - 1)]
+                          : [2.5, 3.5]
+                          : [2, 4]  # rounded
+            - experiment 2: [((18 - 5) - 2)/(4 - 1), ((11 - 3) - 3)/(3 - 1)]
+                          : [11/3, 2.5]
+                          : [4, 2]  # rounded
+        * output token throughputs per request
+            - experiment 1: [3/(8 - 1), 3/(11 - 2)] = [3/7, 1/3]
+            - experiment 2: [4/(18 - 5), 3/(11 - 3)] = [4/13, 3/8]
+        * output token throughputs
+            - experiment 1: [(3 + 3)/(11 - 1)] = [3/5]
+            - experiment 2: [(4 + 3)/(18 - 3)] = [7/15]
+        * output sequence lengths
+            - experiment 1: [3, 3]
+            - experiment 2: [4, 3]
+        * input sequence lengths
+            - experiment 1: [3, 4]
+            - experiment 2: [3, 4]
+        """
+        tokenizer = get_tokenizer(DEFAULT_TOKENIZER)
+        pd = LLMProfileDataParser(
+            filename=Path("tensorrtllm_engine_profile_export.json"),
+            tokenizer=tokenizer,
+        )
+
+        statistics = pd.get_statistics(infer_mode=infer_mode, load_level=load_level)
+        metrics = cast(LLMMetrics, statistics.metrics)
+
+        expected_metrics = LLMMetrics(**expected_metrics)
+        expected_statistics = Statistics(expected_metrics)
+
+        check_llm_metrics(metrics, expected_metrics)
+        check_statistics(statistics, expected_statistics)
+
+        # check non-existing profile data
+        with pytest.raises(KeyError):
+            pd.get_statistics(infer_mode="concurrency", load_level="30")
+
     @patch(
         "genai_perf.profile_data_parser.profile_data_parser.load_json",
         return_value=openai_profile_data,
