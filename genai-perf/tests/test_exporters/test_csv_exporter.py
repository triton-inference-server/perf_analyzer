--- conflicted
+++ resolved
@@ -101,13 +101,9 @@
             "--streaming",
         ]
         monkeypatch.setattr("sys.argv", argv)
-<<<<<<< HEAD
-        _, config, _ = parser.parse_args()
-=======
-        args, _ = parser.parse_args()
-        config = ConfigCommand({"model_name": "model_name"})
-        config = CreateConfig._add_cli_options_to_config(config, args)
->>>>>>> 91a5ec7c
+        args, _ = parser.parse_args()
+        config = ConfigCommand({"model_name": "model_name"})
+        config = CreateConfig._add_cli_options_to_config(config, args)
 
         stats = Statistics(metrics=llm_metrics)
 
@@ -162,13 +158,9 @@
             "custom_export.json",
         ]
         monkeypatch.setattr("sys.argv", argv)
-<<<<<<< HEAD
-        _, config, _ = parser.parse_args()
-=======
-        args, _ = parser.parse_args()
-        config = ConfigCommand({"model_name": "model_name"})
-        config = CreateConfig._add_cli_options_to_config(config, args)
->>>>>>> 91a5ec7c
+        args, _ = parser.parse_args()
+        config = ConfigCommand({"model_name": "model_name"})
+        config = CreateConfig._add_cli_options_to_config(config, args)
 
         stats = Statistics(metrics=llm_metrics)
 
@@ -210,13 +202,9 @@
             "embeddings",
         ]
         monkeypatch.setattr("sys.argv", argv)
-<<<<<<< HEAD
-        _, config, _ = parser.parse_args()
-=======
-        args, _ = parser.parse_args()
-        config = ConfigCommand({"model_name": "model_name"})
-        config = CreateConfig._add_cli_options_to_config(config, args)
->>>>>>> 91a5ec7c
+        args, _ = parser.parse_args()
+        config = ConfigCommand({"model_name": "model_name"})
+        config = CreateConfig._add_cli_options_to_config(config, args)
 
         metrics = Metrics(
             request_throughputs=[123],
@@ -258,13 +246,9 @@
             "request_latency:100",
         ]
         monkeypatch.setattr("sys.argv", argv)
-<<<<<<< HEAD
-        _, config, _ = parser.parse_args()
-=======
-        args, _ = parser.parse_args()
-        config = ConfigCommand({"model_name": "model_name"})
-        config = CreateConfig._add_cli_options_to_config(config, args)
->>>>>>> 91a5ec7c
+        args, _ = parser.parse_args()
+        config = ConfigCommand({"model_name": "model_name"})
+        config = CreateConfig._add_cli_options_to_config(config, args)
 
         metrics = LLMMetrics(
             request_throughputs=[123],
@@ -313,13 +297,9 @@
             "request_latenC:100",
         ]
         monkeypatch.setattr("sys.argv", argv)
-<<<<<<< HEAD
-        _, config, _ = parser.parse_args()
-=======
-        args, _ = parser.parse_args()
-        config = ConfigCommand({"model_name": "model_name"})
-        config = CreateConfig._add_cli_options_to_config(config, args)
->>>>>>> 91a5ec7c
+        args, _ = parser.parse_args()
+        config = ConfigCommand({"model_name": "model_name"})
+        config = CreateConfig._add_cli_options_to_config(config, args)
 
         metrics = LLMMetrics(
             request_throughputs=[123],
@@ -369,13 +349,9 @@
             "http://tritonserver:8002/metrics",
         ]
         monkeypatch.setattr("sys.argv", argv)
-<<<<<<< HEAD
-        _, config, _ = parser.parse_args()
-=======
-        args, _ = parser.parse_args()
-        config = ConfigCommand({"model_name": "model_name"})
-        config = CreateConfig._add_cli_options_to_config(config, args)
->>>>>>> 91a5ec7c
+        args, _ = parser.parse_args()
+        config = ConfigCommand({"model_name": "model_name"})
+        config = CreateConfig._add_cli_options_to_config(config, args)
 
         telemetry_metrics = TelemetryMetrics(
             gpu_power_usage={"gpu0": [45.2, 46.5]},
@@ -457,13 +433,9 @@
             "custom_export.json",
         ]
         monkeypatch.setattr("sys.argv", argv)
-<<<<<<< HEAD
-        _, config, _ = parser.parse_args()
-=======
-        args, _ = parser.parse_args()
-        config = ConfigCommand({"model_name": "model_name"})
-        config = CreateConfig._add_cli_options_to_config(config, args)
->>>>>>> 91a5ec7c
+        args, _ = parser.parse_args()
+        config = ConfigCommand({"model_name": "model_name"})
+        config = CreateConfig._add_cli_options_to_config(config, args)
 
         stats = Statistics(metrics=llm_metrics)
 
