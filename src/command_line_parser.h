--- conflicted
+++ resolved
@@ -144,14 +144,9 @@
   size_t warmup_request_count{0};
 
   size_t session_concurrency{0};
-<<<<<<< HEAD
-  SessionConcurrencyMode session_concurrency_mode{
-      SessionConcurrencyMode::Disabled};
 
   // Dynamic gRPC options
   std::string grpc_method{""};  // full gRPC method name
-=======
->>>>>>> 9235d482
 };
 
 using PAParamsPtr = std::shared_ptr<PerfAnalyzerParameters>;
