--- conflicted
+++ resolved
@@ -156,12 +156,9 @@
   bool is_using_periodic_concurrency_mode{false};
   Range<uint64_t> periodic_concurrency_range{1, 1, 1};
   uint64_t request_period{10};
-<<<<<<< HEAD
 
   std::vector<float> schedule{};
-=======
   size_t warmup_request_count{0};
->>>>>>> 292cdd9c
 };
 
 using PAParamsPtr = std::shared_ptr<PerfAnalyzerParameters>;
