// Copyright 2022-2025, NVIDIA CORPORATION & AFFILIATES. All rights reserved.
//
// Redistribution and use in source and binary forms, with or without
// modification, are permitted provided that the following conditions
// are met:
//  * Redistributions of source code must retain the above copyright
//    notice, this list of conditions and the following disclaimer.
//  * Redistributions in binary form must reproduce the above copyright
//    notice, this list of conditions and the following disclaimer in the
//    documentation and/or other materials provided with the distribution.
//  * Neither the name of NVIDIA CORPORATION nor the names of its
//    contributors may be used to endorse or promote products derived
//    from this software without specific prior written permission.
//
// THIS SOFTWARE IS PROVIDED BY THE COPYRIGHT HOLDERS ``AS IS'' AND ANY
// EXPRESS OR IMPLIED WARRANTIES, INCLUDING, BUT NOT LIMITED TO, THE
// IMPLIED WARRANTIES OF MERCHANTABILITY AND FITNESS FOR A PARTICULAR
// PURPOSE ARE DISCLAIMED.  IN NO EVENT SHALL THE COPYRIGHT OWNER OR
// CONTRIBUTORS BE LIABLE FOR ANY DIRECT, INDIRECT, INCIDENTAL, SPECIAL,
// EXEMPLARY, OR CONSEQUENTIAL DAMAGES (INCLUDING, BUT NOT LIMITED TO,
// PROCUREMENT OF SUBSTITUTE GOODS OR SERVICES; LOSS OF USE, DATA, OR
// PROFITS; OR BUSINESS INTERRUPTION) HOWEVER CAUSED AND ON ANY THEORY
// OF LIABILITY, WHETHER IN CONTRACT, STRICT LIABILITY, OR TORT
// (INCLUDING NEGLIGENCE OR OTHERWISE) ARISING IN ANY WAY OUT OF THE USE
// OF THIS SOFTWARE, EVEN IF ADVISED OF THE POSSIBILITY OF SUCH DAMAGE.
//

#include "command_line_parser.h"

#include <getopt.h>

#include <algorithm>
#include <iomanip>
#include <iostream>
#include <string>

#include "perf_analyzer_exception.h"
#include "session_concurrency_mode.h"

namespace triton { namespace perfanalyzer {

PAParamsPtr
CLParser::Parse(int argc, char** argv)
{
  ParseCommandLine(argc, argv);
  VerifyOptions();

  return params_;
}

std::vector<std::string>
SplitString(const std::string& str, const std::string& delimiter = ":")
{
  std::vector<std::string> substrs;
  size_t pos = 0;
  while (pos != std::string::npos) {
    size_t colon_pos = str.find(delimiter, pos);
    substrs.push_back(str.substr(pos, colon_pos - pos));
    if (colon_pos == std::string::npos) {
      pos = colon_pos;
    } else {
      pos = colon_pos + 1;
    }
  }
  return substrs;
}

void
ToLowerCase(std::string& s)
{
  std::transform(s.begin(), s.end(), s.begin(), [](unsigned char c) {
    return std::tolower(c);
  });
}

// Used to format the usage message
std::string
CLParser::FormatMessage(std::string str, int offset) const
{
  int width = 60;
  int current_pos = offset;
  while (current_pos + width < int(str.length())) {
    int n = str.rfind(' ', current_pos + width);
    if (n != int(std::string::npos)) {
      str.replace(n, 1, "\n\t ");
      current_pos += (width + 10);
    }
  }
  return str;
}

void
CLParser::Usage(const std::string& msg)
{
  if (!msg.empty()) {
    std::cerr << "Error: " << msg << std::endl;
  }

  std::cerr << "Usage: " << argv_[0] << " [options]" << std::endl;
  std::cerr << "==== SYNOPSIS ====\n \n";
  std::cerr << "\t--version " << std::endl;
  std::cerr << "\t-m <model name>" << std::endl;
  std::cerr << "\t-x <model version>" << std::endl;
  std::cerr << "\t--bls-composing-models <string>" << std::endl;
  std::cerr << "\t--model-signature-name <model signature name>" << std::endl;
  std::cerr
      << "\t--service-kind "
         "<\"triton\"|\"openai\"|\"tfserving\"|\"torchserve\"|\"triton_c_api\">"
      << std::endl;
  std::cerr << "\t--endpoint <string>" << std::endl;
  std::cerr << "\t-v" << std::endl;
  std::cerr << std::endl;
  std::cerr << "I. MEASUREMENT PARAMETERS: " << std::endl;
  std::cerr << "\t--async (-a)" << std::endl;
  std::cerr << "\t--sync" << std::endl;
  std::cerr << "\t--measurement-interval (-p) <measurement window (in msec)>"
            << std::endl;
  std::cerr << "\t--concurrency-range <start:end:step>" << std::endl;
  std::cerr << "\t--periodic-concurrency-range <start:end:step>" << std::endl;
  std::cerr << "\t--session-concurrency <session concurrency>" << std::endl;
  std::cerr << "\t--request-period <number of responses>" << std::endl;
  std::cerr << "\t--request-rate-range <start:end:step>" << std::endl;
  std::cerr << "\t--request-distribution <\"poisson\"|\"constant\">"
            << std::endl;
  std::cerr << "\t--request-intervals <path to file containing time intervals "
               "in microseconds>"
            << std::endl;
  std::cerr << "\t--serial-sequences" << std::endl;
  std::cerr << "\t--binary-search" << std::endl;
  std::cerr << "\t--num-of-sequences <number of concurrent sequences>"
            << std::endl;
  std::cerr << "\t--latency-threshold (-l) <latency threshold (in msec)>"
            << std::endl;
  std::cerr << "\t--max-threads <thread counts>" << std::endl;
  std::cerr << "\t--stability-percentage (-s) <deviation threshold for stable "
               "measurement (in percentage)>"
            << std::endl;
  std::cerr << "\t--max-trials (-r)  <maximum number of measurements for each "
               "profiling>"
            << std::endl;
  std::cerr << "\t--percentile <percentile>" << std::endl;
  std::cerr << "\t--request-count <number of requests>" << std::endl;
  std::cerr << "\t--warmup-request-count <number of warmup requests>"
            << std::endl;
  std::cerr << "\tDEPRECATED OPTIONS" << std::endl;
  std::cerr << "\t-t <number of concurrent requests>" << std::endl;
  std::cerr << "\t-c <maximum concurrency>" << std::endl;
  std::cerr << "\t-d" << std::endl;
  std::cerr << std::endl;
  std::cerr << "II. INPUT DATA OPTIONS: " << std::endl;
  std::cerr << "\t-b <batch size>" << std::endl;
  std::cerr << "\t--input-data <\"zero\"|\"random\"|<path>>" << std::endl;
  std::cerr << "\t--shared-memory <\"system\"|\"cuda\"|\"none\">" << std::endl;
  std::cerr << "\t--output-shared-memory-size <size in bytes>" << std::endl;
  std::cerr << "\t--shape <name:shape>" << std::endl;
  std::cerr << "\t--sequence-length <length>" << std::endl;
  std::cerr << "\t--sequence-length-variation <variation>" << std::endl;
  std::cerr << "\t--sequence-id-range <start:end>" << std::endl;
  std::cerr << "\t--string-length <length>" << std::endl;
  std::cerr << "\t--string-data <string>" << std::endl;
  std::cerr << "\t--input-tensor-format [binary|json]" << std::endl;
  std::cerr << "\t--output-tensor-format [binary|json]" << std::endl;
  std::cerr << "\tDEPRECATED OPTIONS" << std::endl;
  std::cerr << "\t-z" << std::endl;
  std::cerr << "\t--data-directory <path>" << std::endl;
  std::cerr << std::endl;
  std::cerr << "III. SERVER DETAILS: " << std::endl;
  std::cerr << "\t-u <URL for inference service>" << std::endl;
  std::cerr << "\t-i <Protocol used to communicate with inference service>"
            << std::endl;
  std::cerr << "\t--ssl-grpc-use-ssl <bool>" << std::endl;
  std::cerr << "\t--ssl-grpc-root-certifications-file <path>" << std::endl;
  std::cerr << "\t--ssl-grpc-private-key-file <path>" << std::endl;
  std::cerr << "\t--ssl-grpc-certificate-chain-file <path>" << std::endl;
  std::cerr << "\t--ssl-https-verify-peer <number>" << std::endl;
  std::cerr << "\t--ssl-https-verify-host <number>" << std::endl;
  std::cerr << "\t--ssl-https-ca-certificates-file <path>" << std::endl;
  std::cerr << "\t--ssl-https-client-certificate-file <path>" << std::endl;
  std::cerr << "\t--ssl-https-client-certificate-type <string>" << std::endl;
  std::cerr << "\t--ssl-https-private-key-file <path>" << std::endl;
  std::cerr << "\t--ssl-https-private-key-type <string>" << std::endl;
  std::cerr << std::endl;
  std::cerr << "IV. OTHER OPTIONS: " << std::endl;
  std::cerr << "\t-f <filename for storing report in csv format>" << std::endl;
  std::cerr << "\t--profile-export-file <path>" << std::endl;
  std::cerr << "\t-H <HTTP header>" << std::endl;
  std::cerr << "\t--streaming" << std::endl;
  std::cerr << "\t--grpc-compression-algorithm <compression_algorithm>"
            << std::endl;
  std::cerr << "\t--proto" << std::endl;
  std::cerr << "\t--rpc" << std::endl;
  std::cerr << "\t--trace-level" << std::endl;
  std::cerr << "\t--trace-rate" << std::endl;
  std::cerr << "\t--trace-count" << std::endl;
  std::cerr << "\t--log-frequency" << std::endl;
  std::cerr << "\t--collect-metrics" << std::endl;
  std::cerr << "\t--metrics-url" << std::endl;
  std::cerr << "\t--metrics-interval" << std::endl;
  std::cerr << std::endl;
  std::cerr << "==== OPTIONS ==== \n \n";

  std::cerr << FormatMessage(
                   " --version: print the current version of Perf Analyzer.",
                   18)
            << std::endl;

  std::cerr
      << std::setw(9) << std::left << " -m: "
      << FormatMessage(
             "This is a required argument and is used to specify the model"
             " against which to run perf_analyzer.",
             9)
      << std::endl;
  std::cerr << std::setw(9) << std::left << " -x: "
            << FormatMessage(
                   "The version of the above model to be used. If not specified"
                   " the most recent version (that is, the highest numbered"
                   " version) of the model will be used.",
                   9)
            << std::endl;
  std::cerr << FormatMessage(
                   " --model-signature-name: The signature name of the saved "
                   "model to use. Default value is \"serving_default\". This "
                   "option will be ignored if --service-kind is not "
                   "\"tfserving\".",
                   18)
            << std::endl;

  std::cerr
      << FormatMessage(
             " --service-kind: Describes the kind of service perf_analyzer to "
             "generate load for. The options are \"triton\", \"openai\", "
             "\"triton_c_api\", \"tfserving\" and \"torchserve\". Default "
             "value is \"triton\". Note in order to use \"openai\" you must "
             "specify an endpoint via --endpoint. "
             "Note in order to use \"torchserve\" backend --input-data option "
             "must point to a json file holding data in the following format "
             "{\"data\" : [{\"TORCHSERVE_INPUT\" : [\"<complete path to the "
             "content file>\"]}, {...}...]}. The type of file here will depend "
             "on the model. In order to use \"triton_c_api\" you must specify "
             "the Triton server install path and the model repository path via "
             "the --triton-server-directory and --model-repository flags",
             18)
      << std::endl;

  std::cerr
      << FormatMessage(
             " --endpoint: Describes what endpoint to send requests to on the "
             "server. This is required when using \"openai\" service-kind, and "
             "is ignored for all other cases. Currently only "
             "\"v1/chat/completions\" is confirmed to work.",
             18)
      << std::endl;

  std::cerr << std::setw(9) << std::left
            << " -v: " << FormatMessage("Enables verbose mode.", 9)
            << std::endl;
  std::cerr << std::setw(9) << std::left
            << " -v -v: " << FormatMessage("Enables extra verbose mode.", 9)
            << std::endl;
  std::cerr << std::endl;
  std::cerr << "I. MEASUREMENT PARAMETERS: " << std::endl;
  std::cerr
      << FormatMessage(
             " --async (-a): Enables asynchronous mode in perf_analyzer. "
             "By default, perf_analyzer will use synchronous API to "
             "request inference. However, if the model is sequential "
             "then default mode is asynchronous. Specify --sync to "
             "operate sequential models in synchronous mode. In synchronous "
             "mode, perf_analyzer will start threads equal to the concurrency "
             "level. Use asynchronous mode to limit the number of threads, yet "
             "maintain the concurrency.",
             18)
      << std::endl;
  std::cerr << FormatMessage(
                   " --sync: Force enables synchronous mode in perf_analyzer. "
                   "Can be used to operate perf_analyzer with sequential model "
                   "in synchronous mode.",
                   18)
            << std::endl;
  std::cerr
      << FormatMessage(
             " --measurement-interval (-p): Indicates the time interval used "
             "for each measurement in milliseconds. The perf analyzer will "
             "sample a time interval specified by -p and take measurement over "
             "the requests completed within that time interval. The default "
             "value is 5000 msec.",
             18)
      << std::endl;
  std::cerr << FormatMessage(
                   " --measurement-mode <\"time_windows\"|\"count_windows\">: "
                   "Indicates the mode used for stabilizing measurements."
                   " \"time_windows\" will create windows such that the length "
                   "of each window is equal to --measurement-interval. "
                   "\"count_windows\" will create "
                   "windows such that there are at least "
                   "--measurement-request-count requests in each window.",
                   18)
            << std::endl;
  std::cerr
      << FormatMessage(
             " --measurement-request-count: "
             "Indicates the minimum number of requests to be collected in each "
             "measurement window when \"count_windows\" mode is used. This "
             "mode can "
             "be enabled using the --measurement-mode flag.",
             18)
      << std::endl;
  std::cerr
      << FormatMessage(
             " --concurrency-range <start:end:step>: Determines the range of "
             "concurrency levels covered by the perf_analyzer. The "
             "perf_analyzer "
             "will start from the concurrency level of 'start' and go till "
             "'end' with a stride of 'step'. The default value of 'end' and "
             "'step' are 1. If 'end' is not specified then perf_analyzer will "
             "run for a single concurrency level determined by 'start'. If "
             "'end' is set as 0, then the concurrency limit will be "
             "incremented by 'step' till latency threshold is met. 'end' and "
             "--latency-threshold can not be both 0 simultaneously. 'end' can "
             "not be 0 for sequence models while using asynchronous mode.",
             18)
      << std::endl;
  std::cerr
      << FormatMessage(
             " --periodic-concurrency-range <start:end:step>: Determines the "
             "range of concurrency levels in the similar but slightly "
             "different manner as the --concurrency-range. Perf Analyzer will "
             "start from the concurrency level of 'start' and increase by "
             "'step' each time. Unlike --concurrency-range, the 'end' "
             "indicates the *total* number of concurrency since the 'start' "
             "(including) and will stop increasing once the cumulative number "
             "of concurrent requests has reached the 'end'. The user can "
             "specify *when* to periodically increase the concurrency level "
             "using the --request-period option. The concurrency level will "
             "periodically increase for every n-th response specified by "
             "--request-period. Since this disables stability check in Perf "
             "Analyzer and reports response timestamps only, the user must "
             "provide --profile-export-file to specify where to dump all the "
             "measured timestamps. The default values of 'start', 'end', and "
             "'step' are 1.",
             18)
      << std::endl;
  std::cerr
      << FormatMessage(
             " --session-concurrency <session concurrency>: Specifies the "
             "number of concurrent multi-turn chat sessions to run during the "
             "benchmark. A dataset must be provided using --input-data with at "
             "least as many unique sessions as the specified session "
             "concurrency. Only supported with --service-kind=openai.",
             18)
      << std::endl;
  std::cerr
      << FormatMessage(
             " --request-period <n>: Indicates the number of responses that "
             "each request must receive before new, concurrent requests are "
             "sent when --periodic-concurrency-range is specified. Default "
             "value is 10.",
             18)
      << std::endl;
  std::cerr
      << FormatMessage(
             " --request-parameter <name:value:type>: Specifies a custom "
             "parameter that can be sent to a Triton backend as part of the "
             "request. For example, providing '--request-parameter "
             "max_tokens:256:int' to the command line will set an additional "
             "parameter 'max_tokens' of type 'int' to 256 as part of the "
             "request. The --request-parameter may be specified multiple times "
             "for different custom parameters.",
             18)
      << std::endl;
  std::cerr
      << FormatMessage(
             " --request-rate-range <start:end:step>: Determines the range of "
             "request rates for load generated by analyzer. This option can "
             "take floating-point values. The search along the request rate "
             "range is enabled only when using this option. If not specified, "
             "then analyzer will search along the concurrency-range. The "
             "perf_analyzer will start from the request rate of 'start' and go "
             "till 'end' with a stride of 'step'. The default values of "
             "'start', 'end' and 'step' are all 1.0. If 'end' is not specified "
             "then perf_analyzer will run for a single request rate as "
             "determined by 'start'. If 'end' is set as 0.0, then the request "
             "rate will be incremented by 'step' till latency threshold is "
             "met. 'end' and --latency-threshold can not be both 0 "
             "simultaneously.",
             18)
      << std::endl;
  std::cerr
      << FormatMessage(
             " --request-distribution <\"poisson\"|\"constant\">: Specifies "
             "the time interval distribution between dispatching inference "
             "requests to the server. Poisson distribution closely mimics the "
             "real-world work load on a server. This option is ignored if not "
             "using --request-rate-range. By default, this option is set to be "
             "constant.",
             18)
      << std::endl;
  std::cerr
      << FormatMessage(
             " --request-intervals: Specifies a path to a file containing time "
             "intervals in microseconds. Each time interval should be in a new "
             "line. The analyzer will try to maintain time intervals between "
             "successive generated requests to be as close as possible in this "
             "file. This option can be used to apply custom load to server "
             "with a certain pattern of interest. The analyzer will loop "
             "around the file if the duration of execution exceeds to that "
             "accounted for by the intervals. This option can not be used with "
             "--request-rate-range or --concurrency-range.",
             18)
      << std::endl;
  std::cerr
      << FormatMessage(
             " --binary-search: Enables the binary search on the specified "
             "search range. This option requires 'start' and 'end' to be "
             "expilicitly specified in the --concurrency-range or "
             "--request-rate-range. When using this option, 'step' is more "
             "like the precision. Lower the 'step', more the number of "
             "iterations along the search path to find suitable convergence. "
             "By default, linear search is used.",
             18)
      << std::endl;

  std::cerr << FormatMessage(
                   " --num-of-sequences: Sets the number of concurrent "
                   "sequences for sequence models. This option is ignored when "
                   "--request-rate-range is not specified. By default, its "
                   "value is 4.",
                   18)
            << std::endl;

  std::cerr
      << FormatMessage(
             " --latency-threshold (-l): Sets the limit on the observed "
             "latency. Analyzer will terminate the concurrency search once "
             "the measured latency exceeds this threshold. By default, "
             "latency threshold is set 0 and the perf_analyzer will run "
             "for entire --concurrency-range.",
             18)
      << std::endl;
  std::cerr
      << FormatMessage(
             " --max-threads: Sets the maximum number of threads that will be "
             "created for providing desired concurrency or request rate. "
             "However, when running"
             "in synchronous mode with concurrency-range having explicit 'end' "
             "specification,"
             "this value will be ignored. Default is 4 if --request-rate-range "
             "is specified otherwise default is 16.",
             18)
      << std::endl;
  std::cerr
      << FormatMessage(
             " --stability-percentage (-s): Indicates the allowed variation in "
             "latency measurements when determining if a result is stable. The "
             "measurement is considered as stable if the ratio of max / min "
             "from the recent 3 measurements is within (stability percentage)% "
             "in terms of both infer per second and latency. Default is "
             "10(%).",
             18)
      << std::endl;
  std::cerr << FormatMessage(
                   " --max-trials (-r): Indicates the maximum number of "
                   "measurements for each concurrency level visited during "
                   "search. The perf analyzer will take multiple measurements "
                   "and report the measurement until it is stable. The perf "
                   "analyzer will abort if the measurement is still unstable "
                   "after the maximum number of measurements. The default "
                   "value is 10.",
                   18)
            << std::endl;
  std::cerr
      << FormatMessage(
             " --percentile: Indicates the confidence value as a percentile "
             "that will be used to determine if a measurement is stable. For "
             "example, a value of 85 indicates that the 85th percentile "
             "latency will be used to determine stability. The percentile will "
             "also be reported in the results. The default is -1 indicating "
             "that the average latency is used to determine stability",
             18)
      << std::endl;
  std::cerr
      << FormatMessage(
             " --request-count: Specifies a total number of requests to "
             "use for measurement. The default is 0, which means that there is "
             "no request count and the measurement will proceed using windows "
             "until stabilization is detected.",
             18)
      << std::endl;
  std::cerr << FormatMessage(
                   " --warmup-request-count: Specifies the number of warmup "
                   "requests to send before benchmarking. The default is 0, "
                   "which means that no warmup requests will be sent.",
                   18)
            << std::endl;
  std::cerr << FormatMessage(
                   " --serial-sequences: Enables serial sequence mode "
                   "where a maximum of one request is outstanding at a time "
                   "for any given sequence. The default is false.",
                   18)
            << std::endl;
  std::cerr << std::endl;
  std::cerr << "II. INPUT DATA OPTIONS: " << std::endl;
  std::cerr << std::setw(9) << std::left
            << " -b: " << FormatMessage("Batch size for each request sent.", 9)
            << std::endl;
  std::cerr
      << FormatMessage(
             " --input-data: Select the type of data that will be used "
             "for input in inference requests. The available options are "
             "\"zero\", \"random\", path to a directory or a json file. If the "
             "option is path to a directory then the directory must "
             "contain a binary/text file for each non-string/string input "
             "respectively, named the same as the input. Each "
             "file must contain the data required for that input for a batch-1 "
             "request. Each binary file should contain the raw binary "
             "representation of the input in row-major order for non-string "
             "inputs. The text file should contain all strings needed by "
             "batch-1, each in a new line, listed in row-major order. When "
             "pointing to a json file, user must adhere to the format "
             "described in the Performance Analyzer documentation. By "
             "specifying json data users can control data used with every "
             "request. Multiple data streams can be specified for a sequence "
             "model and the analyzer will select a data stream in a "
             "round-robin fashion for every new sequence. Multiple json files "
             "can also be provided (--input-data json_file1 --input-data "
             "json-file2 and so on) and the analyzer will append data streams "
             "from each file. When using --service-kind=torchserve make sure "
             "this option points to a json file. Default is \"random\".",
             18)
      << std::endl;
  std::cerr << FormatMessage(
                   " --shared-memory <\"system\"|\"cuda\"|\"none\">: Specifies "
                   "the type of the shared memory to use for input and output "
                   "data. Default is none.",
                   18)
            << std::endl;

  std::cerr
      << FormatMessage(
             " --output-shared-memory-size: The size in bytes of the shared "
             "memory region to allocate per output tensor. Only needed when "
             "one or more of the outputs are of string type and/or variable "
             "shape. The value should be larger than the size of the largest "
             "output tensor the model is expected to return. The analyzer will "
             "use the following formula to calculate the total shared memory "
             "to allocate: output_shared_memory_size * number_of_outputs * "
             "batch_size. Defaults to 100KB.",
             18)
      << std::endl;

  std::cerr << FormatMessage(
                   " --shape: The shape used for the specified input. The "
                   "argument must be specified as 'name:shape' where the shape "
                   "is a comma-separated list for dimension sizes, for example "
                   "'--shape input_name:1,2,3' indicate tensor shape [ 1, 2, 3 "
                   "]. --shape may be specified multiple times to specify "
                   "shapes for different inputs.",
                   18)
            << std::endl;
  std::cerr << FormatMessage(
                   " --sequence-length: Indicates the base length of a "
                   "sequence used for sequence models. A sequence with length "
                   "X will be composed of X requests to be sent as the "
                   "elements in the sequence. The actual length of the sequence"
                   "will be within +/- Y% of the base length, where Y defaults "
                   "to 20% and is customizable via "
                   "`--sequence-length-variation`. If sequence length is "
                   "unspecified and input data is provided, the sequence "
                   "length will be the number of inputs in the user-provided "
                   "input data. Default is 20.",
                   18)
            << std::endl;
  std::cerr << FormatMessage(
                   " --sequence-length-variation: The percentage variation in "
                   "length of sequences. This flag is only valid when "
                   "not using user-provided input data or when "
                   "`--sequence-length` is specified while using user-provided "
                   "input data. Default is 20.",
                   18)
            << std::endl;
  std::cerr
      << FormatMessage(
             " --sequence-id-range <start:end>: Determines the range of "
             "sequence id used by the perf_analyzer. The perf_analyzer "
             "will start from the sequence id of 'start' and go till "
             "'end' (excluded). If 'end' is not specified then perf_analyzer "
             "will use new sequence id without bounds. If 'end' is specified "
             "and the concurrency setting may result in maintaining a number "
             "of sequences more than the range of available sequence id, "
             "perf analyzer will exit with error due to possible sequence id "
             "collision. The default setting is start from sequence id 1 and "
             "without bounds",
             18)
      << std::endl;
  std::cerr << FormatMessage(
                   " --string-length: Specifies the length of the random "
                   "strings to be generated by the analyzer for string input. "
                   "This option is ignored if --input-data points to a "
                   "directory. Default is 128.",
                   18)
            << std::endl;
  std::cerr << FormatMessage(
                   " --string-data: If provided, analyzer will use this string "
                   "to initialize string input buffers. The perf analyzer will "
                   "replicate the given string to build tensors of required "
                   "shape. --string-length will not have any effect. This "
                   "option is ignored if --input-data points to a directory.",
                   18)
            << std::endl;
  std::cerr << FormatMessage(
                   " --input-tensor-format=[binary|json]: Specifies Triton "
                   "inference request input tensor format. Only valid when "
                   "HTTP protocol is used. Default is 'binary'.",
                   18)
            << std::endl;
  std::cerr << FormatMessage(
                   " --output-tensor-format=[binary|json]: Specifies Triton "
                   "inference response output tensor format. Only valid when "
                   "HTTP protocol is used. Default is 'binary'.",
                   18)
            << std::endl;
  std::cerr << std::endl;
  std::cerr << "III. SERVER DETAILS: " << std::endl;
  std::cerr << std::setw(38) << std::left << " -u: "
            << FormatMessage(
                   "Specify URL to the server. When using triton default is "
                   "\"localhost:8000\" if using HTTP and \"localhost:8001\" "
                   "if using gRPC. When using tfserving default is "
                   "\"localhost:8500\". ",
                   38)
            << std::endl;
  std::cerr << std::setw(38) << std::left << " -i: "
            << FormatMessage(
                   "The communication protocol to use. The available protocols "
                   "are gRPC and HTTP. Default is HTTP.",
                   38)
            << std::endl;
  std::cerr << std::setw(38) << std::left << " --ssl-grpc-use-ssl: "
            << FormatMessage(
                   "Bool (true|false) for whether "
                   "to use encrypted channel to the server. Default false.",
                   38)
            << std::endl;
  std::cerr << std::setw(38) << std::left
            << " --ssl-grpc-root-certifications-file: "
            << FormatMessage(
                   "Path to file containing the "
                   "PEM encoding of the server root certificates.",
                   38)
            << std::endl;
  std::cerr << std::setw(38) << std::left << " --ssl-grpc-private-key-file: "
            << FormatMessage(
                   "Path to file containing the "
                   "PEM encoding of the client's private key.",
                   38)
            << std::endl;
  std::cerr << std::setw(38) << std::left
            << " --ssl-grpc-certificate-chain-file: "
            << FormatMessage(
                   "Path to file containing the "
                   "PEM encoding of the client's certificate chain.",
                   38)
            << std::endl;
  std::cerr << std::setw(38) << std::left << " --ssl-https-verify-peer: "
            << FormatMessage(
                   "Number (0|1) to verify the "
                   "peer's SSL certificate. See "
                   "https://curl.se/libcurl/c/CURLOPT_SSL_VERIFYPEER.html for "
                   "the meaning of each value. Default is 1.",
                   38)
            << std::endl;
  std::cerr
      << std::setw(38) << std::left << " --ssl-https-verify-host: "
      << FormatMessage(
             "Number (0|1|2) to verify the "
             "certificate's name against host. "
             "See https://curl.se/libcurl/c/CURLOPT_SSL_VERIFYHOST.html for "
             "the meaning of each value. Default is 2.",
             38)
      << std::endl;
  std::cerr << std::setw(38) << std::left
            << " --ssl-https-ca-certificates-file: "
            << FormatMessage(
                   "Path to Certificate Authority "
                   "(CA) bundle.",
                   38)
            << std::endl;
  std::cerr << std::setw(38) << std::left
            << " --ssl-https-client-certificate-file: "
            << FormatMessage("Path to the SSL client certificate.", 38)
            << std::endl;
  std::cerr << std::setw(38) << std::left
            << " --ssl-https-client-certificate-type: "
            << FormatMessage(
                   "Type (PEM|DER) of the client "
                   "SSL certificate. Default is PEM.",
                   38)
            << std::endl;
  std::cerr << std::setw(38) << std::left << " --ssl-https-private-key-file: "
            << FormatMessage(
                   "Path to the private keyfile "
                   "for TLS and SSL client cert.",
                   38)
            << std::endl;
  std::cerr << std::setw(38) << std::left << " --ssl-https-private-key-type: "
            << FormatMessage(
                   "Type (PEM|DER) of the private "
                   "key file. Default is PEM.",
                   38)
            << std::endl;
  std::cerr << std::endl;
  std::cerr << "IV. OTHER OPTIONS: " << std::endl;
  std::cerr
      << std::setw(9) << std::left << " -f: "
      << FormatMessage(
             "The latency report will be stored in the file named by "
             "this option. By default, the result is not recorded in a file.",
             9)
      << std::endl;
  std::cerr << std::setw(9) << std::left << " --profile-export-file: "
            << FormatMessage(
                   "Specifies the path that the profile export will be "
                   "generated at. By default, the profile export will not be "
                   "generated.",
                   9)
            << std::endl;
  std::cerr
      << std::setw(9) << std::left << " -H: "
      << FormatMessage(
             "The header will be added to HTTP requests (ignored for GRPC "
             "requests). The header must be specified as 'Header:Value'. -H "
             "may be specified multiple times to add multiple headers.",
             9)
      << std::endl;
  std::cerr
      << FormatMessage(
             " --streaming: Enables the use of streaming API. This flag is "
             "only valid with gRPC protocol. By default, it is set false.",
             18)
      << std::endl;

  std::cerr << FormatMessage(
                   " --grpc-compression-algorithm: The compression algorithm "
                   "to be used by gRPC when sending request. Only supported "
                   "when grpc protocol is being used. The supported values are "
                   "none, gzip, and deflate. Default value is none.",
                   18)
            << std::endl;

  std::cerr
      << FormatMessage(
             " --trace-level: Specify a trace level. OFF to disable tracing, "
             "TIMESTAMPS to trace timestamps, TENSORS to trace tensors. It "
             "may be specified multiple times to trace multiple "
             "information. Default is OFF.",
             18)
      << std::endl;
  std::cerr
      << FormatMessage(
             " --trace-rate: Set the trace sampling rate. Default is 1000.", 18)
      << std::endl;
  std::cerr << FormatMessage(
                   " --trace-count: Set the number of traces to be sampled. "
                   "If the value is -1, the number of traces to be sampled "
                   "will not be limited. Default is -1.",
                   18)
            << std::endl;
  std::cerr
      << FormatMessage(
             " --log-frequency:  Set the trace log frequency. If the "
             "value is 0, Triton will only log the trace output to "
             "the trace file when shutting down. Otherwise, Triton will log "
             "the trace output to <trace-file>.<idx> when it collects the "
             "specified number of traces. For example, if the log frequency "
             "is 100, when Triton collects the 100-th trace, it logs the "
             "traces to file <trace-file>.0, and when it collects the 200-th "
             "trace, it logs the 101-th to the 200-th traces to file "
             "<trace-file>.1. Default is 0.",
             18)
      << std::endl;

  std::cerr << FormatMessage(
                   " --triton-server-directory: The Triton server install "
                   "path. Required by and only used when C API "
                   "is used (--service-kind=triton_c_api). "
                   "eg:--triton-server-directory=/opt/tritonserver.",
                   18)
            << std::endl;
  std::cerr
      << FormatMessage(
             " --model-repository: The model repository of which the model is "
             "loaded. Required by and only used when C API is used "
             "(--service-kind=triton_c_api). "
             "eg:--model-repository=/tmp/host/docker-data/model_unit_test.",
             18)
      << std::endl;
  std::cerr << FormatMessage(
                   " --verbose-csv: The csv files generated by perf analyzer "
                   "will include additional information.",
                   18)
            << std::endl;
  std::cerr << FormatMessage(
                   " --collect-metrics: Enables collection of server-side "
                   "inference server metrics. Outputs metrics in the csv file "
                   "generated with the -f option. Must enable `--verbose-csv` "
                   "option to use the `--collect-metrics`.",
                   18)
            << std::endl;
  std::cerr << FormatMessage(
                   " --metrics-url: The URL to query for server-side inference "
                   "server metrics. Default is 'localhost:8002/metrics'.",
                   18)
            << std::endl;
  std::cerr << FormatMessage(
                   " --metrics-interval: How often in milliseconds, within "
                   "each measurement window, to query for server-side "
                   "inference server metrics. Default is 1000.",
                   18)
            << std::endl;
  std::cerr << FormatMessage(
                   " --bls-composing-models: A comma separated list of all "
                   "BLS composing models (with optional model version number "
                   "after a colon for each) that may be called by the input "
                   "BLS model. For example, 'modelA:3,modelB' would specify "
                   "that modelA and modelB are composing models that may be "
                   "called by the input BLS model, and that modelA will use "
                   "version 3, while modelB's version is unspecified",
                   18)
            << std::endl;
  std::cerr << FormatMessage(
                   " --proto: Path to the protobuf file that defines all the "
                   "gRPC service and RPC methods. The option is only supported "
                   "by dynamic gRPC service kind for dynamically parsing the "
                   "protobuf at runtime.",
                   18)
            << std::endl;
  std::cerr
      << FormatMessage(
             " --rpc: A fully-qualified gRPC method name in "
             "'<package>.<service>/<method>' format. The option is only "
             "supported by dynamic gRPC service kind and is used to identify "
             "the RPC to use when sending requests to the server.",
             18)
      << std::endl;
  throw pa::PerfAnalyzerException(GENERIC_ERROR);
}

void
CLParser::PrintVersion()
{
  std::cerr << "Perf Analyzer Version " << VERSION << " (commit " << SHA << ")"
            << std::endl;
  exit(SUCCESS);
}

void
CLParser::ParseCommandLine(int argc, char** argv)
{
  argc_ = argc;
  argv_ = argv;

  constexpr int long_option_idx_base{256};

  // {name, has_arg, *flag, val}
  static struct option long_options[] = {
      {"streaming", no_argument, 0, long_option_idx_base + 0},
      {"max-threads", required_argument, 0, long_option_idx_base + 1},
      {"sequence-length", required_argument, 0, long_option_idx_base + 2},
      {"percentile", required_argument, 0, long_option_idx_base + 3},
      {"data-directory", required_argument, 0, long_option_idx_base + 4},
      {"shape", required_argument, 0, long_option_idx_base + 5},
      {"measurement-interval", required_argument, 0, long_option_idx_base + 6},
      {"concurrency-range", required_argument, 0, long_option_idx_base + 7},
      {"latency-threshold", required_argument, 0, long_option_idx_base + 8},
      {"stability-percentage", required_argument, 0, long_option_idx_base + 9},
      {"max-trials", required_argument, 0, long_option_idx_base + 10},
      {"input-data", required_argument, 0, long_option_idx_base + 11},
      {"string-length", required_argument, 0, long_option_idx_base + 12},
      {"string-data", required_argument, 0, long_option_idx_base + 13},
      {"async", no_argument, 0, long_option_idx_base + 14},
      {"sync", no_argument, 0, long_option_idx_base + 15},
      {"request-rate-range", required_argument, 0, long_option_idx_base + 16},
      {"num-of-sequences", required_argument, 0, long_option_idx_base + 17},
      {"binary-search", no_argument, 0, long_option_idx_base + 18},
      {"request-distribution", required_argument, 0, long_option_idx_base + 19},
      {"request-intervals", required_argument, 0, long_option_idx_base + 20},
      {"shared-memory", required_argument, 0, long_option_idx_base + 21},
      {"output-shared-memory-size", required_argument, 0,
       long_option_idx_base + 22},
      {"service-kind", required_argument, 0, long_option_idx_base + 23},
      {"model-signature-name", required_argument, 0, long_option_idx_base + 24},
      {"grpc-compression-algorithm", required_argument, 0,
       long_option_idx_base + 25},
      {"measurement-mode", required_argument, 0, long_option_idx_base + 26},
      {"measurement-request-count", required_argument, 0,
       long_option_idx_base + 27},
      {"triton-server-directory", required_argument, 0,
       long_option_idx_base + 28},
      {"model-repository", required_argument, 0, long_option_idx_base + 29},
      {"sequence-id-range", required_argument, 0, long_option_idx_base + 30},
      {"ssl-grpc-use-ssl", no_argument, 0, long_option_idx_base + 31},
      {"ssl-grpc-root-certifications-file", required_argument, 0,
       long_option_idx_base + 32},
      {"ssl-grpc-private-key-file", required_argument, 0,
       long_option_idx_base + 33},
      {"ssl-grpc-certificate-chain-file", required_argument, 0,
       long_option_idx_base + 34},
      {"ssl-https-verify-peer", required_argument, 0,
       long_option_idx_base + 35},
      {"ssl-https-verify-host", required_argument, 0,
       long_option_idx_base + 36},
      {"ssl-https-ca-certificates-file", required_argument, 0,
       long_option_idx_base + 37},
      {"ssl-https-client-certificate-file", required_argument, 0,
       long_option_idx_base + 38},
      {"ssl-https-client-certificate-type", required_argument, 0,
       long_option_idx_base + 39},
      {"ssl-https-private-key-file", required_argument, 0,
       long_option_idx_base + 40},
      {"ssl-https-private-key-type", required_argument, 0,
       long_option_idx_base + 41},
      {"verbose-csv", no_argument, 0, long_option_idx_base + 42},
      {"enable-mpi", no_argument, 0, long_option_idx_base + 43},
      {"trace-level", required_argument, 0, long_option_idx_base + 44},
      {"trace-rate", required_argument, 0, long_option_idx_base + 45},
      {"trace-count", required_argument, 0, long_option_idx_base + 46},
      {"log-frequency", required_argument, 0, long_option_idx_base + 47},
      {"collect-metrics", no_argument, 0, long_option_idx_base + 48},
      {"metrics-url", required_argument, 0, long_option_idx_base + 49},
      {"metrics-interval", required_argument, 0, long_option_idx_base + 50},
      {"sequence-length-variation", required_argument, 0,
       long_option_idx_base + 51},
      {"bls-composing-models", required_argument, 0, long_option_idx_base + 52},
      {"serial-sequences", no_argument, 0, long_option_idx_base + 53},
      {"input-tensor-format", required_argument, 0, long_option_idx_base + 54},
      {"output-tensor-format", required_argument, 0, long_option_idx_base + 55},
      {"version", no_argument, 0, long_option_idx_base + 56},
      {"profile-export-file", required_argument, 0, long_option_idx_base + 57},
      {"periodic-concurrency-range", required_argument, 0,
       long_option_idx_base + 58},
      {"request-period", required_argument, 0, long_option_idx_base + 59},
      {"request-parameter", required_argument, 0, long_option_idx_base + 60},
      {"endpoint", required_argument, 0, long_option_idx_base + 61},
      {"request-count", required_argument, 0, long_option_idx_base + 62},
      {"warmup-request-count", required_argument, 0, long_option_idx_base + 63},
      {"schedule", required_argument, 0, long_option_idx_base + 64},
<<<<<<< HEAD
      {"proto", required_argument, 0, long_option_idx_base + 65},
      {"rpc", required_argument, 0, long_option_idx_base + 66},
=======
      {"session-concurrency", required_argument, 0, long_option_idx_base + 65},
>>>>>>> 7fb2ca0d
      {0, 0, 0, 0}};

  // Parse commandline...
  int opt;
  while ((opt = getopt_long(
              argc, argv, "vdazc:u:m:x:b:t:p:i:H:l:r:s:f:", long_options,
              NULL)) != -1) {
    try {
      switch (opt) {
        case long_option_idx_base + 0:
          params_->streaming = true;
          break;
        case long_option_idx_base + 1: {
          std::string max_threads{optarg};
          if (std::stoi(max_threads) > 0) {
            params_->max_threads = std::stoull(max_threads);
            params_->max_threads_specified = true;
          } else {
            Usage("Failed to parse --max-threads. The value must be > 0.");
          }
          break;
        }
        case long_option_idx_base + 2: {
          std::string sequence_length{optarg};
          if (std::stoi(sequence_length) > 0) {
            params_->sequence_length = std::stoull(sequence_length);
          } else {
            std::cerr << "WARNING: The sequence length must be > 0. Perf "
                         "Analyzer will use default value if it is measuring "
                         "on sequence model."
                      << std::endl;
          }
          params_->sequence_length_specified = true;
          break;
        }
        case long_option_idx_base + 3:
          params_->percentile = std::atoi(optarg);
          break;
        case long_option_idx_base + 4:
          params_->user_data.push_back(optarg);
          break;
        case long_option_idx_base + 5: {
          std::string arg = optarg;
          auto colon_pos = arg.rfind(":");
          if (colon_pos == std::string::npos) {
            Usage(
                "Failed to parse --shape. There must be a colon after input "
                "name.");
          }
          std::string name = arg.substr(0, colon_pos);
          std::string shape_str = arg.substr(name.size() + 1);
          size_t pos = 0;
          std::vector<int64_t> shape;
          while (pos != std::string::npos) {
            size_t comma_pos = shape_str.find(",", pos);
            int64_t dim;
            if (comma_pos == std::string::npos) {
              dim = std::stoll(shape_str.substr(pos, comma_pos));
              pos = comma_pos;
            } else {
              dim = std::stoll(shape_str.substr(pos, comma_pos - pos));
              pos = comma_pos + 1;
            }
            if (dim <= 0) {
              Usage(
                  "Failed to parse --shape. The dimensions of input tensor "
                  "must be > 0.");
            }
            shape.emplace_back(dim);
          }

          params_->input_shapes[name] = shape;
          break;
        }
        case long_option_idx_base + 6:
        case 'p': {
          std::string measurement_window_ms{optarg};
          if (std::stoi(measurement_window_ms) > 0) {
            params_->measurement_window_ms = std::stoull(measurement_window_ms);
          } else {
            Usage(
                "Failed to parse --measurement-interval (-p). The value must "
                "be > 0 msec.");
          }
          break;
        }
        case long_option_idx_base + 7: {
          params_->using_concurrency_range = true;
          std::string arg = optarg;
          std::vector<std::string> values{SplitString(arg)};
          if (values.size() > 3) {
            Usage(
                "Failed to parse --concurrency-range. The value does not match "
                "<start:end:step>.");
          }

          for (size_t i = 0; i < values.size(); ++i) {
            uint64_t val = std::stoull(values[i]);
            if (i == 0) {
              params_->concurrency_range.start = val;
            } else if (i == 1) {
              params_->concurrency_range.end = val;
            } else if (i == 2) {
              params_->concurrency_range.step = val;
            }
          }
          break;
        }
        case long_option_idx_base + 8:
        case 'l': {
          std::string latency_threshold_ms{optarg};
          if (std::stoi(latency_threshold_ms) == 0) {
            params_->latency_threshold_ms = NO_LIMIT;
          } else if (std::stoi(latency_threshold_ms) > 0) {
            params_->latency_threshold_ms = std::stoull(latency_threshold_ms);
          } else {
            Usage(
                "Failed to parse --latency-threshold (-l). The value must be "
                ">= 0 msecs.");
          }
          break;
        }
        case long_option_idx_base + 9:
        case 's': {
          std::string stability_threshold{optarg};
          if (std::stof(stability_threshold) >= 0.0) {
            params_->stability_threshold = std::stof(optarg) / 100;
          } else {
            Usage(
                "Failed to parse --stability-percentage (-s). The value must "
                "be >= 0.0.");
          }
          break;
        }
        case long_option_idx_base + 10:
        case 'r': {
          std::string max_trials{optarg};
          if (std::stoi(max_trials) > 0) {
            params_->max_trials = std::stoull(max_trials);
          } else {
            Usage("Failed to parse --max-trials (-r). The value must be > 0.");
          }
          break;
        }
        case long_option_idx_base + 11: {
          std::string arg = optarg;
          // Check whether the argument is a directory
          if (IsDirectory(arg) || IsFile(arg)) {
            params_->user_data.push_back(optarg);
          } else if (arg.compare("zero") == 0) {
            params_->zero_input = true;
          } else if (arg.compare("random") == 0) {
            break;
          } else {
            Usage(
                "Failed to parse --input-data. Unsupported type provided: '" +
                std::string(optarg) +
                "'. The available options are 'zero', 'random', path to a "
                "directory, or a json file.");
          }
          break;
        }
        case long_option_idx_base + 12: {
          std::string string_length{optarg};
          if (std::stoi(string_length) > 0) {
            params_->string_length = std::stoull(string_length);
          } else {
            Usage("Failed to parse --string-length. The value must be > 0");
          }
          break;
        }
        case long_option_idx_base + 13: {
          params_->string_data = optarg;
          break;
        }
        case long_option_idx_base + 14:
        case 'a': {
          params_->async = true;
          break;
        }
        case long_option_idx_base + 15: {
          params_->forced_sync = true;
          break;
        }
        case long_option_idx_base + 16: {
          params_->using_request_rate_range = true;
          std::string arg = optarg;
          size_t pos = 0;
          int index = 0;
          while (pos != std::string::npos) {
            size_t colon_pos = arg.find(":", pos);
            if (index > 2) {
              Usage(
                  "Failed to parse --request-rate-range. The value does not "
                  "match <start:end:step>.");
            }
            if (colon_pos == std::string::npos) {
              params_->request_rate_range[index] =
                  std::stod(arg.substr(pos, colon_pos));
              pos = colon_pos;
            } else {
              params_->request_rate_range[index] =
                  std::stod(arg.substr(pos, colon_pos - pos));
              pos = colon_pos + 1;
              index++;
            }
          }

          break;
        }
        case long_option_idx_base + 17: {
          std::string num_of_sequences{optarg};
          if (std::stoi(num_of_sequences) > 0) {
            params_->num_of_sequences = std::stoul(num_of_sequences);
          } else {
            Usage("Failed to parse --num-of-sequences. The value must be > 0.");
          }
          break;
        }
        case long_option_idx_base + 18: {
          params_->search_mode = SearchMode::BINARY;
          break;
        }
        case long_option_idx_base + 19: {
          std::string arg = optarg;
          if (arg.compare("poisson") == 0) {
            params_->request_distribution = Distribution::POISSON;
          } else if (arg.compare("constant") == 0) {
            params_->request_distribution = Distribution::CONSTANT;
          } else {
            Usage(
                "Failed to parse --request-distribution. Unsupported type "
                "provided: '" +
                std::string(optarg) + "'. Choices are 'posson' or 'constant'.");
          }
          break;
        }
        case long_option_idx_base + 20: {
          std::string request_intervals_file{optarg};
          if (IsFile(request_intervals_file)) {
            params_->request_intervals_file = request_intervals_file;
            params_->using_custom_intervals = true;
          } else {
            Usage(
                "Failed to parse --request-intervals. The value must be a "
                "valid file path");
          }
          break;
        }
        case long_option_idx_base + 21: {
          std::string arg = optarg;
          if (arg.compare("system") == 0) {
            params_->shared_memory_type =
                SharedMemoryType::SYSTEM_SHARED_MEMORY;
          } else if (arg.compare("cuda") == 0) {
#ifdef TRITON_ENABLE_GPU
            params_->shared_memory_type = SharedMemoryType::CUDA_SHARED_MEMORY;
#else
            Usage(
                "Cuda shared memory is not supported when "
                "TRITON_ENABLE_GPU=0.");
#endif  // TRITON_ENABLE_GPU
          } else if (arg.compare("none") == 0) {
            params_->shared_memory_type = SharedMemoryType::NO_SHARED_MEMORY;
          } else {
            Usage(
                "Failed to parse --shared-memory. Unsupported type provided: "
                "'" +
                std::string(optarg) +
                "'. The available options are 'system', 'cuda', or 'none'.");
          }
          break;
        }
        case long_option_idx_base + 22: {
          std::string output_shm_size{optarg};
          if (std::stoi(output_shm_size) >= 0) {
            params_->output_shm_size = std::stoull(output_shm_size);
          } else {
            Usage(
                "Failed to parse --output-shared-memory-size. The value must "
                "be >= 0.");
          }
          break;
        }
        case long_option_idx_base + 23: {
          std::string arg = optarg;
          if (arg.compare("triton") == 0) {
            params_->kind = cb::TRITON;
          } else if (arg.compare("tfserving") == 0) {
            params_->kind = cb::TENSORFLOW_SERVING;
          } else if (arg.compare("torchserve") == 0) {
            params_->kind = cb::TORCHSERVE;
          } else if (arg.compare("triton_c_api") == 0) {
            params_->kind = cb::TRITON_C_API;
          } else if (arg.compare("openai") == 0) {
            params_->kind = cb::OPENAI;
          } else if (arg.compare("dynamic_grpc") == 0) {
            params_->kind = cb::DYNAMIC_GRPC;
          } else {
            Usage(
                "Failed to parse --service-kind. Unsupported type provided: '" +
                std::string{optarg} +
                "'. The available options are 'triton', 'tfserving', "
                "'torchserve', or 'triton_c_api'.");
          }
          break;
        }
        case long_option_idx_base + 24:
          params_->model_signature_name = optarg;
          break;
        case long_option_idx_base + 25: {
          std::string arg = optarg;
          if (arg.compare("none") == 0) {
            params_->compression_algorithm = cb::COMPRESS_NONE;
          } else if (arg.compare("deflate") == 0) {
            params_->compression_algorithm = cb::COMPRESS_DEFLATE;
          } else if (arg.compare("gzip") == 0) {
            params_->compression_algorithm = cb::COMPRESS_GZIP;
          } else {
            Usage(
                "Failed to parse --grpc-compression-algorithm. Unsupported "
                "type provided: '" +
                arg +
                "'. The available options are 'gzip', 'deflate', or 'none'.");
          }
          params_->using_grpc_compression = true;
          break;
        }
        case long_option_idx_base + 26: {
          std::string arg = optarg;
          if (arg.compare("time_windows") == 0) {
            params_->measurement_mode = MeasurementMode::TIME_WINDOWS;
          } else if (arg.compare("count_windows") == 0) {
            params_->measurement_mode = MeasurementMode::COUNT_WINDOWS;
          } else {
            Usage(
                "Failed to parse --measurement-mode. Unsupported type "
                "provided: '" +
                arg +
                "'. The available options are 'time_windows' or "
                "'count_windows'.");
          }
          break;
        }
        case long_option_idx_base + 27: {
          std::string request_count{optarg};
          if (std::stoi(request_count) > 0) {
            params_->measurement_request_count = std::stoull(request_count);
          } else {
            Usage(
                "Failed to parse --measurement-request-count. The value must "
                "be > 0.");
          }
          break;
        }
        case long_option_idx_base + 28: {
          params_->triton_server_path = optarg;
          break;
        }
        case long_option_idx_base + 29: {
          params_->model_repository_path = optarg;
          break;
        }
        case long_option_idx_base + 30: {
          std::string arg = optarg;
          int64_t start_id;
          int64_t end_id{INT64_MAX};
          size_t pos = 0;
          int index = 0;
          while (pos != std::string::npos) {
            size_t colon_pos = arg.find(":", pos);
            if (index > 1) {
              Usage(
                  "Failed to parse --sequence-id-range. The value does not "
                  "match <start:end>.");
            }
            if (colon_pos == std::string::npos) {
              std::string sequence_id{arg.substr(pos, colon_pos)};
              if (index == 0) {
                start_id = std::stoi(sequence_id);
              } else {
                end_id = std::stoi(sequence_id);
              }
              pos = colon_pos;
            } else {
              std::string sequence_id{arg.substr(pos, colon_pos - pos)};
              start_id = std::stoi(sequence_id);
              pos = colon_pos + 1;
              index++;
            }
          }

          // Check for invalid inputs
          if (start_id < 0 || end_id < 0) {
            Usage(
                "Failed to parse --sequence-id-range. The range values must be "
                ">= 0.");
          } else if (start_id > end_id) {
            Usage(
                "Failed to parse --sequence-id-range. The 'end' value must be "
                "greater than 'start' value.");
          }

          if (index == 0) {  // Only start ID is given
            params_->start_sequence_id = start_id;
          } else {
            params_->start_sequence_id = start_id;
            params_->sequence_id_range = end_id - start_id;
          }
          break;
        }
        case long_option_idx_base + 31: {
          params_->ssl_options.ssl_grpc_use_ssl = true;
          break;
        }
        case long_option_idx_base + 32: {
          if (IsFile(optarg)) {
            params_->ssl_options.ssl_grpc_root_certifications_file = optarg;
          } else {
            Usage(
                "Failed to parse --ssl-grpc-root-certifications-file. The "
                "value must be a valid file path.");
          }
          break;
        }
        case long_option_idx_base + 33: {
          if (IsFile(optarg)) {
            params_->ssl_options.ssl_grpc_private_key_file = optarg;
          } else {
            Usage(
                "Failed to parse --ssl-grpc-private-key-file. The value must "
                "be a valid file path.");
          }
          break;
        }
        case long_option_idx_base + 34: {
          if (IsFile(optarg)) {
            params_->ssl_options.ssl_grpc_certificate_chain_file = optarg;
          } else {
            Usage(
                "Failed to parse --ssl-grpc-certificate-chain-file. The value "
                "must be a valid file path.");
          }
          break;
        }
        case long_option_idx_base + 35: {
          if (std::atol(optarg) == 0 || std::atol(optarg) == 1) {
            params_->ssl_options.ssl_https_verify_peer = std::atol(optarg);
          } else {
            Usage(
                "Failed to parse --ssl-https-verify-peer. The value must be "
                "either 0 or 1.");
          }
          break;
        }
        case long_option_idx_base + 36: {
          if (std::atol(optarg) == 0 || std::atol(optarg) == 1 ||
              std::atol(optarg) == 2) {
            params_->ssl_options.ssl_https_verify_host = std::atol(optarg);
          } else {
            Usage(
                "Failed to parse --ssl-https-verify-host. The value must be "
                "either 0, 1, or 2.");
          }
          break;
        }
        case long_option_idx_base + 37: {
          if (IsFile(optarg)) {
            params_->ssl_options.ssl_https_ca_certificates_file = optarg;
          } else {
            Usage(
                "Failed to parse --ssl-https-ca-certificates-file. The value "
                "must be a valid file path.");
          }
          break;
        }
        case long_option_idx_base + 38: {
          if (IsFile(optarg)) {
            params_->ssl_options.ssl_https_client_certificate_file = optarg;
          } else {
            Usage(
                "Failed to parse --ssl-https-client-certificate-file. The "
                "value must be a valid file path.");
          }
          break;
        }
        case long_option_idx_base + 39: {
          if (std::string(optarg) == "PEM" || std::string(optarg) == "DER") {
            params_->ssl_options.ssl_https_client_certificate_type = optarg;
          } else {
            Usage(
                "Failed to parse --ssl-https-client-certificate-type. "
                "Unsupported type provided: '" +
                std::string{optarg} +
                "'. The available options are 'PEM' or 'DER'.");
          }
          break;
        }
        case long_option_idx_base + 40: {
          if (IsFile(optarg)) {
            params_->ssl_options.ssl_https_private_key_file = optarg;
          } else {
            Usage(
                "Failed to parse --ssl-https-private-key-file. The value must "
                "be a valid file path.");
          }
          break;
        }
        case long_option_idx_base + 41: {
          if (std::string(optarg) == "PEM" || std::string(optarg) == "DER") {
            params_->ssl_options.ssl_https_private_key_type = optarg;
          } else {
            Usage(
                "Failed to parse --ssl-https-private-key-type. Unsupported "
                "type provided: '" +
                std::string{optarg} +
                "'. The available options are 'PEM' or 'DER'.");
          }
          break;
        }
        case long_option_idx_base + 42: {
          params_->verbose_csv = true;
          break;
        }
        case long_option_idx_base + 43: {
          params_->enable_mpi = true;
          break;
        }
        case long_option_idx_base + 44: {
          std::string trace_level{optarg};
          if (trace_level == "OFF" || trace_level == "TIMESTAMPS" ||
              trace_level == "TENSORS") {
            params_->trace_options["trace_level"] = {trace_level};
          } else {
            Usage(
                "Failed to parse --trace-level. Unsupported type provided: '" +
                trace_level +
                "'. The available options are 'OFF', 'TIMESTAMPS', or "
                "'TENSORS'.");
          }
          break;
        }
        case long_option_idx_base + 45: {
          params_->trace_options["trace_rate"] = {optarg};
          break;
        }
        case long_option_idx_base + 46: {
          std::string trace_count{optarg};
          if (std::stoi(trace_count) >= -1) {
            params_->trace_options["trace_count"] = {trace_count};
          } else {
            Usage(
                "Failed to parse --trace-count. The value must be >= 0 or set "
                "to -1 (default).");
          }
          break;
        }
        case long_option_idx_base + 47: {
          std::string log_frequency{optarg};
          if (std::stoi(log_frequency) >= 0) {
            params_->trace_options["log_frequency"] = {log_frequency};
          } else {
            Usage("Failed to parse --log-frequency. The value must be >= 0.");
          }
          break;
        }
        case long_option_idx_base + 48: {
          params_->should_collect_metrics = true;
          break;
        }
        case long_option_idx_base + 49: {
          params_->metrics_url = optarg;
          params_->metrics_url_specified = true;
          break;
        }
        case long_option_idx_base + 50: {
          std::string metrics_interval_ms{optarg};
          if (std::stoi(metrics_interval_ms) > 0) {
            params_->metrics_interval_ms = std::stoull(metrics_interval_ms);
            params_->metrics_interval_ms_specified = true;
          } else {
            Usage(
                "Failed to parse --metrics-interval. The value must be > 0 "
                "msecs.");
          }
          break;
        }
        case long_option_idx_base + 51: {
          params_->sequence_length_variation = std::stod(optarg);
          break;
        }
        case long_option_idx_base + 52: {
          std::string arg = optarg;

          // Remove all spaces in the string
          arg.erase(
              std::remove_if(arg.begin(), arg.end(), ::isspace), arg.end());

          std::stringstream ss(arg);
          while (ss.good()) {
            std::string model_name;
            std::string model_version{""};
            std::string tmp_model_name;

            getline(ss, tmp_model_name, ',');

            size_t colon_pos = tmp_model_name.find(":");

            if (colon_pos == std::string::npos) {
              model_name = tmp_model_name;
            } else {
              model_name = tmp_model_name.substr(0, colon_pos);
              model_version = tmp_model_name.substr(colon_pos + 1);
            }

            params_->bls_composing_models.push_back(
                {model_name, model_version});
          }
          break;
        }
        case long_option_idx_base + 53: {
          params_->serial_sequences = true;
          break;
        }
        case long_option_idx_base + 54: {
          cb::TensorFormat input_tensor_format{ParseTensorFormat(optarg)};
          if (input_tensor_format == cb::TensorFormat::UNKNOWN) {
            Usage(
                "Failed to parse --input-tensor-format. Unsupported type "
                "provided: '" +
                std::string{optarg} +
                "'. The available options are 'binary' or 'json'.");
          }
          params_->input_tensor_format = input_tensor_format;
          break;
        }
        case long_option_idx_base + 55: {
          cb::TensorFormat output_tensor_format{ParseTensorFormat(optarg)};
          if (output_tensor_format == cb::TensorFormat::UNKNOWN) {
            Usage(
                "Failed to parse --output-tensor-format. Unsupported type "
                "provided: '" +
                std::string{optarg} +
                "'. The available options are 'binary' or 'json'.");
          }
          params_->output_tensor_format = output_tensor_format;
          break;
        }
        case long_option_idx_base + 56: {
          PrintVersion();
          break;
        }
        case long_option_idx_base + 57: {
          std::string profile_export_file{optarg};
          if (IsFile(profile_export_file) || IsDirectory(profile_export_file)) {
            Usage(
                "Failed to parse --profile-export-file. Path must not already "
                "exist.");
          }
          params_->profile_export_file = profile_export_file;
          break;
        }
        case long_option_idx_base + 58: {
          params_->is_using_periodic_concurrency_mode = true;
          std::string arg = optarg;
          std::vector<std::string> values{SplitString(arg)};
          if (values.size() < 2) {
            Usage(
                "Failed to parse --periodic-concurrency-range. Both <start> "
                "and <end> values must be provided.");
          } else if (values.size() > 3) {
            Usage(
                "Failed to parse --periodic-concurrency-range. The value does "
                "not match <start:end:step>.");
          }

          for (size_t i = 0; i < values.size(); ++i) {
            uint64_t val = std::stoull(values[i]);
            if (i == 0) {
              params_->periodic_concurrency_range.start = val;
            } else if (i == 1) {
              params_->periodic_concurrency_range.end = val;
            } else if (i == 2) {
              params_->periodic_concurrency_range.step = val;
            }
          }

          Range<uint64_t> range{params_->periodic_concurrency_range};
          if (range.step == 0) {
            Usage(
                "Failed to parse --periodic-concurrency-range. The <step> "
                "value must be > 0.");
          } else if (range.start > range.end) {
            Usage(
                "Failed to parse --periodic-concurrency-range. The <start> "
                "must be <= <end>.");
          } else if ((range.end - range.start) % range.step != 0) {
            Usage(
                "Failed to parse --periodic-concurrency-range. The <step> "
                "value must be a factor of the range size (<end> - <start>).");
          }
          break;
        }
        case long_option_idx_base + 59: {
          std::string request_period{optarg};
          if (std::stoi(request_period) > 0) {
            params_->request_period = std::stoull(request_period);
          } else {
            Usage("Failed to parse --request-period. The value must be > 0");
          }
          break;
        }
        case long_option_idx_base + 60: {
          std::string arg = optarg;
          std::vector<std::string> values{SplitString(arg)};
          if (values.size() != 3) {
            Usage(
                "Failed to parse --request-parameter. The value does not match "
                "<name:value:type>.");
          }

          std::for_each(values.begin(), values.end(), ToLowerCase);
          std::string name{values[0]};
          std::string value{values[1]};
          std::string type{values[2]};

          cb::RequestParameter param;
          param.name = name;
          param.value = value;
          param.type = type;
          params_->request_parameters[name] = param;
          break;
        }
        case long_option_idx_base + 61: {
          params_->endpoint = optarg;
          break;
        }
        case long_option_idx_base + 62: {
          if (std::stoi(optarg) < 0) {
            Usage("Failed to parse --request-count. The value must be > 0.");
          }
          if (params_->request_count == 0) {
            params_->request_count = std::stoi(optarg);
          }
          break;
        }
        case long_option_idx_base + 63: {
          if (std::stoi(optarg) < 0) {
            Usage(
                "Failed to parse --warmup-request-count. The value must be >= "
                "0.");
          }
          params_->warmup_request_count = std::stoi(optarg);
          break;
        }
        case long_option_idx_base + 64: {
          std::vector<float> schedule;
          std::string arg = optarg;
          std::vector<std::string> float_strings = SplitString(optarg, ",");
          for (const std::string& str : float_strings) {
            schedule.push_back(std::stof(str));
          }
          params_->schedule = schedule;
          params_->request_count = schedule.size();
          // TODO: Remove this dependency on request_rate_range
          params_->using_request_rate_range = true;
          break;
        }
        case long_option_idx_base + 65: {
          params_->session_concurrency = std::stoull(optarg);
          if (params_->session_concurrency == 0) {
            Usage(
                "Failed to parse --session-concurrency. Session concurrency "
                "must be > 0.");
          }
          params_->session_concurrency_mode = SessionConcurrencyMode::Enabled;
          break;
        }
        case long_option_idx_base + 65: {
          std::string proto_file{optarg};
          if (!IsFile(proto_file)) {
            Usage(
                "Failed to parse --proto. The value must be a valid file "
                "path.");
          }
          params_->proto_file = proto_file;
          break;
        }
        case long_option_idx_base + 66: {
          std::string rpc{optarg};
          std::vector<std::string> components = SplitString(rpc, "/");
          if (components.size() != 2) {
            Usage(
                "Received gRPC method name '" + rpc +
                "' that does not match the format: "
                "<package>.<service>/<method>.");
          }
          params_->grpc_method = rpc;
          break;
        }
        case 'v':
          params_->extra_verbose = params_->verbose;
          params_->verbose = true;
          break;
        case 'z':
          params_->zero_input = true;
          break;
        case 'd':
          params_->using_old_options = true;
          params_->dynamic_concurrency_mode = true;
          break;
        case 'u':
          params_->url_specified = true;
          params_->url = optarg;
          break;
        case 'm':
          params_->model_name = optarg;
          break;
        case 'x':
          params_->model_version = optarg;
          break;
        case 'b': {
          std::string batch_size{optarg};
          if (std::stoi(batch_size) > 0) {
            params_->batch_size = std::stoull(batch_size);
            params_->using_batch_size = true;
          } else {
            Usage("Failed to parse -b (batch size). The value must be > 0.");
          }
          break;
        }
        case 't':
          params_->using_old_options = true;
          params_->concurrent_request_count = std::atoi(optarg);
          break;
        case 'i':
          params_->protocol = ParseProtocol(optarg);
          break;
        case 'H': {
          std::string arg = optarg;
          std::string header = arg.substr(0, arg.find(":"));
          (*params_->http_headers)[header] = arg.substr(header.size() + 1);
          break;
        }
        case 'c':
          params_->using_old_options = true;
          params_->max_concurrency = std::atoi(optarg);
          break;
        case 'f':
          params_->filename = optarg;
          break;
        case '?':
          Usage();
          break;
      }
    }
    catch (const std::invalid_argument& ia) {
      if (opt < long_option_idx_base) {  // short options
        Usage(
            "Failed to parse -" + std::string{(char)opt} +
            ". Invalid value provided: " + std::string{optarg});
      } else {
        Usage(
            "Failed to parse --" +
            std::string{long_options[opt - long_option_idx_base].name} +
            ". Invalid value provided: " + std::string{optarg});
      }
    }
  }

  params_->mpi_driver = std::shared_ptr<triton::perfanalyzer::MPIDriver>{
      std::make_shared<triton::perfanalyzer::MPIDriver>(params_->enable_mpi)};
  params_->mpi_driver->MPIInit(&argc, &argv);

  if (!params_->url_specified &&
      (params_->protocol == cb::ProtocolType::GRPC)) {
    if (params_->kind == cb::BackendKind::TRITON) {
      params_->url = "localhost:8001";
    } else if (params_->kind == cb::BackendKind::TENSORFLOW_SERVING) {
      params_->url = "localhost:8500";
    }
  }

  // Overriding the max_threads default for request_rate search
  if (!params_->max_threads_specified && params_->targeting_concurrency()) {
    params_->max_threads =
        std::max(DEFAULT_MAX_THREADS, params_->concurrency_range.end);
  }

  if (params_->using_custom_intervals) {
    // Will be using user-provided time intervals, hence no control variable.
    params_->search_mode = SearchMode::NONE;
  }

  // When the request-count feature is enabled, override the measurement mode to
  // be count windows with a window size of the requested count
  if (params_->request_count) {
    params_->measurement_mode = MeasurementMode::COUNT_WINDOWS;
    params_->measurement_request_count = params_->request_count;
  }
}

void
CLParser::VerifyOptions()
{
  if (params_->model_name.empty()) {
    Usage("Failed to parse -m (model name). The value must be specified.");
  }
  if (params_->concurrency_range.start <= 0 ||
      params_->concurrent_request_count < 0) {
    Usage("The start of the search range must be > 0");
  }
  if (params_->request_rate_range[SEARCH_RANGE::kSTART] <= 0) {
    Usage(
        "Failed to parse --request-rate-range. The start of the search range "
        "must be > 0.");
  }
  if (params_->protocol == cb::ProtocolType::UNKNOWN) {
    Usage(
        "Failed to parse -i (protocol). The value should be either HTTP or "
        "gRPC.");
  }
  if (params_->using_grpc_compression &&
      (params_->protocol != cb::ProtocolType::GRPC)) {
    Usage("Using compression algorithm is only allowed with gRPC protocol.");
  }
  if (params_->sequence_length_variation < 0.0) {
    Usage(
        "Failed to parse --sequence-length-variation. The value must be >= "
        "0.0.");
  }
  if (params_->start_sequence_id == 0) {
    params_->start_sequence_id = 1;
    std::cerr << "WARNING: using an invalid start sequence id. Perf Analyzer"
              << " will use default value if it is measuring on sequence model."
              << std::endl;
  }
  if (params_->percentile != -1 &&
      (params_->percentile > 99 || params_->percentile < 1)) {
    Usage(
        "Failed to parse --percentile. The value must be -1 for not reporting "
        "or in range (0, 100).");
  }
  if (params_->zero_input && !params_->user_data.empty()) {
    Usage("The -z flag cannot be set when --data-directory is provided.");
  }
  if (params_->async && params_->forced_sync) {
    Usage("Cannot specify --async and --sync simultaneously.");
  }

  if (params_->using_concurrency_range && params_->using_old_options) {
    Usage("Cannot use deprecated options with --concurrency-range.");
  } else if (params_->using_old_options) {
    if (params_->dynamic_concurrency_mode) {
      params_->concurrency_range.end = params_->max_concurrency;
    }
    params_->concurrency_range.start = params_->concurrent_request_count;
  }

  if (params_->using_request_rate_range && params_->using_old_options) {
    Usage("Cannot use concurrency options with --request-rate-range.");
  }

  if (!params_->schedule.empty() && params_->warmup_request_count > 0) {
    Usage("Cannot use warmup options with --schedule");
  }

  if (!params_->schedule.empty() && params_->using_concurrency_range) {
    Usage("Cannot use concurrency options with --schedule");
  }

  std::vector<bool> load_modes{
      params_->is_using_periodic_concurrency_mode,
      params_->using_concurrency_range, params_->using_request_rate_range,
      params_->using_custom_intervals};
  if (std::count(load_modes.begin(), load_modes.end(), true) > 1) {
    Usage(
        "Cannot specify more then one inference load mode. Please choose only "
        "one of the following modes: --concurrency-range, "
        "--periodic-concurrency-range, --request-rate-range, or "
        "--request-intervals.");
  }

  if (params_->is_using_periodic_concurrency_mode && !params_->streaming) {
    Usage(
        "The --periodic-concurrency-range option requires bi-directional gRPC "
        "streaming.");
  }

  if (params_->is_using_periodic_concurrency_mode &&
      (params_->profile_export_file == "")) {
    Usage(
        "Must provide --profile-export-file when using the "
        "--periodic-concurrency-range option.");
  }

  if (params_->is_using_periodic_concurrency_mode) {
    if (params_->periodic_concurrency_range.end == pa::NO_LIMIT) {
      std::cerr
          << "WARNING: The maximum attainable concurrency will be limited by "
             "max_threads specification."
          << std::endl;
      params_->periodic_concurrency_range.end = params_->max_threads;
    } else {
      if (params_->max_threads_specified) {
        std::cerr << "WARNING: Overriding max_threads specification to ensure "
                     "requested concurrency range."
                  << std::endl;
      }
      params_->max_threads = std::max(
          params_->max_threads, params_->periodic_concurrency_range.end);
    }
  }

  if (params_->request_parameters.size() > 0 &&
      params_->protocol != cb::ProtocolType::GRPC) {
    Usage(
        "The --request-parameter option is currently only supported by gRPC "
        "protocol.");
  }

  if (params_->using_request_rate_range && params_->mpi_driver->IsMPIRun() &&
      (params_->request_rate_range[SEARCH_RANGE::kEND] != 1.0 ||
       params_->request_rate_range[SEARCH_RANGE::kSTEP] != 1.0)) {
    Usage("Cannot specify --request-rate-range when in multi-model mode.");
  }

  if (params_->using_custom_intervals && params_->using_old_options) {
    Usage("Cannot use deprecated options with --request-intervals.");
  }

  if ((params_->using_custom_intervals) &&
      (params_->using_request_rate_range || params_->using_concurrency_range)) {
    Usage(
        "Cannot use --concurrency-range or --request-rate-range "
        "along with --request-intervals.");
  }

  if (params_->using_concurrency_range && params_->mpi_driver->IsMPIRun() &&
      (params_->concurrency_range.end != 1 ||
       params_->concurrency_range.step != 1)) {
    Usage("Cannot specify --concurrency-range when in multi-model mode.");
  }

  if (((params_->concurrency_range.end == NO_LIMIT) ||
       (params_->request_rate_range[SEARCH_RANGE::kEND] ==
        static_cast<double>(NO_LIMIT))) &&
      (params_->latency_threshold_ms == NO_LIMIT)) {
    Usage(
        "The end of the search range and the latency limit can not be both 0 "
        "(or 0.0) simultaneously");
  }

  if (((params_->concurrency_range.end == NO_LIMIT) ||
       (params_->request_rate_range[SEARCH_RANGE::kEND] ==
        static_cast<double>(NO_LIMIT))) &&
      (params_->search_mode == SearchMode::BINARY)) {
    Usage("The end of the range can not be 0 (or 0.0) for binary search mode.");
  }

  if ((params_->search_mode == SearchMode::BINARY) &&
      (params_->latency_threshold_ms == NO_LIMIT)) {
    Usage("The --latency-threshold cannot be 0 for binary search mode.");
  }

  if (((params_->concurrency_range.end < params_->concurrency_range.start) ||
       (params_->request_rate_range[SEARCH_RANGE::kEND] <
        params_->request_rate_range[SEARCH_RANGE::kSTART])) &&
      (params_->search_mode == SearchMode::BINARY)) {
    Usage(
        "The end of the range can not be less than start of the range for "
        "binary search mode.");
  }

  if (params_->warmup_request_count != 0) {
    if (params_->using_concurrency_range) {
      if (params_->concurrency_range.start < params_->concurrency_range.end) {
        Usage(
            "--warmup-request-count not supported with multiple concurrency "
            "values in one run");
      }
    }
    if (params_->using_request_rate_range) {
      if (params_->request_rate_range[SEARCH_RANGE::kSTART] <
          params_->request_rate_range[SEARCH_RANGE::kEND]) {
        Usage(
            "--warmup-request-count not supported with multiple request rate "
            "values in one run");
      }
    }
  }

  if (params_->request_count != 0) {
    if (params_->using_concurrency_range) {
      if (params_->request_count < params_->concurrency_range.start) {
        Usage("--request-count can not be less than concurrency");
      }
      if (params_->concurrency_range.start < params_->concurrency_range.end) {
        Usage(
            "--request-count not supported with multiple concurrency values in "
            "one run");
      }
    }
    if (params_->using_request_rate_range) {
      if (params_->request_count <
          static_cast<int>(params_->request_rate_range[0])) {
        Usage("--request-count can not be less than request rate");
      }
      if (params_->request_rate_range[SEARCH_RANGE::kSTART] <
          params_->request_rate_range[SEARCH_RANGE::kEND]) {
        Usage(
            "--request-count not supported with multiple request rate values "
            "in one run");
      }
    }
  }

  if (params_->kind == cb::TENSORFLOW_SERVING) {
    if (params_->protocol != cb::ProtocolType::GRPC) {
      Usage(
          "perf_analyzer supports only grpc protocol for TensorFlow Serving.");
    } else if (params_->streaming) {
      Usage(
          "perf_analyzer does not support streaming for TensorFlow "
          "Serving.");
    } else if (params_->async) {
      Usage(
          "perf_analyzer does not support async API for TensorFlow "
          "Serving.");
    } else if (!params_->using_batch_size) {
      params_->batch_size = 0;
    }
  } else if (params_->kind == cb::TORCHSERVE) {
    if (params_->user_data.empty()) {
      Usage(
          "--input-data should be provided with a json file with "
          "input data for torchserve.");
    }
  }

  if (params_->kind == cb::BackendKind::TRITON_C_API) {
    if (params_->triton_server_path.empty()) {
      Usage(
          "--triton-server-path should not be empty when using "
          "service-kind=triton_c_api.");
    }

    if (params_->model_repository_path.empty()) {
      Usage(
          "--model-repository should not be empty when using "
          "service-kind=triton_c_api.");
    }

    // Decoupled models run via Triton C API do not support shared memory
    if (params_->async && params_->streaming &&
        params_->shared_memory_type != SharedMemoryType::NO_SHARED_MEMORY) {
      Usage(
          "Cannot use --shared-memory=system or --shared-memory=cuda "
          "with "
          "--service-kind=triton_c_api and --async and --streaming.");
    }

    params_->protocol = cb::ProtocolType::UNKNOWN;
  }

  if (params_->kind == cb::BackendKind::OPENAI) {
    if (params_->user_data.empty()) {
      Usage("Must supply --input-data for OpenAI service kind.");
    }
    if (params_->endpoint.empty()) {
      Usage(
          "Must supply --endpoint for OpenAI service kind. For example, "
          "\"v1/chat/completions\".");
    }
    if (!params_->async) {
      Usage("Only async mode is currently supported for OpenAI service-kind");
    }
    if (params_->batch_size != 1) {
      Usage("Batching is not currently supported with OpenAI service-kind");
    }
  }

  // Sanity checks for Dynamic gRPC client backend
  if (params_->kind == cb::BackendKind::DYNAMIC_GRPC) {
    if (!params_->streaming || params_->async) {
      Usage(
          "Dynamic gRPC client only supports synchronous bidirectional "
          "streaming RPC at the moment.");
    }
    if (params_->streaming && params_->user_data.empty()) {
      Usage(
          "Must supply --input-data to provide input data stream for streaming "
          "Dynamic gRPC service.");
    }
    params_->protocol = cb::ProtocolType::GRPC;
  }

  if (params_->should_collect_metrics &&
      params_->kind != cb::BackendKind::TRITON) {
    Usage(
        "Server-side metric collection is only supported with Triton client "
        "backend.");
  }

  if (params_->metrics_url_specified &&
      params_->should_collect_metrics == false) {
    Usage(
        "Must specify --collect-metrics when using the --metrics-url option.");
  }

  if (params_->metrics_interval_ms_specified &&
      params_->should_collect_metrics == false) {
    Usage(
        "Must specify --collect-metrics when using the --metrics-interval "
        "option.");
  }
  if (params_->streaming && (params_->protocol != cb::ProtocolType::GRPC &&
                             params_->kind != cb::BackendKind::TRITON_C_API)) {
    Usage("Streaming is only allowed with gRPC protocol and Triton C API.");
  }

  if (params_->should_collect_metrics && !params_->metrics_url_specified) {
    // Update the default metrics URL to be associated with the input URL
    // instead of localhost
    //
    size_t colon_pos = params_->url.find(':');
    if (colon_pos != std::string::npos) {
      params_->metrics_url =
          params_->url.substr(0, colon_pos) + ":8002/metrics";
    }
  }

  if (params_->session_concurrency_mode == SessionConcurrencyMode::Enabled &&
      params_->kind != cb::BackendKind::OPENAI) {
    Usage(
        "Session concurrency mode is only supported with OpenAI service kind.");
  }
}

}}  // namespace triton::perfanalyzer<|MERGE_RESOLUTION|>--- conflicted
+++ resolved
@@ -945,12 +945,9 @@
       {"request-count", required_argument, 0, long_option_idx_base + 62},
       {"warmup-request-count", required_argument, 0, long_option_idx_base + 63},
       {"schedule", required_argument, 0, long_option_idx_base + 64},
-<<<<<<< HEAD
-      {"proto", required_argument, 0, long_option_idx_base + 65},
-      {"rpc", required_argument, 0, long_option_idx_base + 66},
-=======
       {"session-concurrency", required_argument, 0, long_option_idx_base + 65},
->>>>>>> 7fb2ca0d
+      {"proto", required_argument, 0, long_option_idx_base + 66},
+      {"rpc", required_argument, 0, long_option_idx_base + 67},
       {0, 0, 0, 0}};
 
   // Parse commandline...
@@ -1729,7 +1726,7 @@
           params_->session_concurrency_mode = SessionConcurrencyMode::Enabled;
           break;
         }
-        case long_option_idx_base + 65: {
+        case long_option_idx_base + 66: {
           std::string proto_file{optarg};
           if (!IsFile(proto_file)) {
             Usage(
@@ -1739,7 +1736,7 @@
           params_->proto_file = proto_file;
           break;
         }
-        case long_option_idx_base + 66: {
+        case long_option_idx_base + 67: {
           std::string rpc{optarg};
           std::vector<std::string> components = SplitString(rpc, "/");
           if (components.size() != 2) {
