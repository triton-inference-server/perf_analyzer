// Copyright 2022-2024, NVIDIA CORPORATION & AFFILIATES. All rights reserved.
//
// Redistribution and use in source and binary forms, with or without
// modification, are permitted provided that the following conditions
// are met:
//  * Redistributions of source code must retain the above copyright
//    notice, this list of conditions and the following disclaimer.
//  * Redistributions in binary form must reproduce the above copyright
//    notice, this list of conditions and the following disclaimer in the
//    documentation and/or other materials provided with the distribution.
//  * Neither the name of NVIDIA CORPORATION nor the names of its
//    contributors may be used to endorse or promote products derived
//    from this software without specific prior written permission.
//
// THIS SOFTWARE IS PROVIDED BY THE COPYRIGHT HOLDERS ``AS IS'' AND ANY
// EXPRESS OR IMPLIED WARRANTIES, INCLUDING, BUT NOT LIMITED TO, THE
// IMPLIED WARRANTIES OF MERCHANTABILITY AND FITNESS FOR A PARTICULAR
// PURPOSE ARE DISCLAIMED.  IN NO EVENT SHALL THE COPYRIGHT OWNER OR
// CONTRIBUTORS BE LIABLE FOR ANY DIRECT, INDIRECT, INCIDENTAL, SPECIAL,
// EXEMPLARY, OR CONSEQUENTIAL DAMAGES (INCLUDING, BUT NOT LIMITED TO,
// PROCUREMENT OF SUBSTITUTE GOODS OR SERVICES; LOSS OF USE, DATA, OR
// PROFITS; OR BUSINESS INTERRUPTION) HOWEVER CAUSED AND ON ANY THEORY
// OF LIABILITY, WHETHER IN CONTRACT, STRICT LIABILITY, OR TORT
// (INCLUDING NEGLIGENCE OR OTHERWISE) ARISING IN ANY WAY OUT OF THE USE
// OF THIS SOFTWARE, EVEN IF ADVISED OF THE POSSIBILITY OF SUCH DAMAGE.
//

#include "command_line_parser.h"

#include <getopt.h>

#include <algorithm>
#include <iomanip>
#include <iostream>
#include <string>

#include "perf_analyzer_exception.h"

namespace triton { namespace perfanalyzer {

PAParamsPtr
CLParser::Parse(int argc, char** argv)
{
  ParseCommandLine(argc, argv);
  VerifyOptions();

  return params_;
}

std::vector<std::string>
SplitString(const std::string& str, const std::string& delimiter = ":")
{
  std::vector<std::string> substrs;
  size_t pos = 0;
  while (pos != std::string::npos) {
    size_t colon_pos = str.find(delimiter, pos);
    substrs.push_back(str.substr(pos, colon_pos - pos));
    if (colon_pos == std::string::npos) {
      pos = colon_pos;
    } else {
      pos = colon_pos + 1;
    }
  }
  return substrs;
}

void
ToLowerCase(std::string& s)
{
  std::transform(s.begin(), s.end(), s.begin(), [](unsigned char c) {
    return std::tolower(c);
  });
}

// Used to format the usage message
std::string
CLParser::FormatMessage(std::string str, int offset) const
{
  int width = 60;
  int current_pos = offset;
  while (current_pos + width < int(str.length())) {
    int n = str.rfind(' ', current_pos + width);
    if (n != int(std::string::npos)) {
      str.replace(n, 1, "\n\t ");
      current_pos += (width + 10);
    }
  }
  return str;
}

void
CLParser::Usage(const std::string& msg)
{
  if (!msg.empty()) {
    std::cerr << "Error: " << msg << std::endl;
  }

  std::cerr << "Usage: " << argv_[0] << " [options]" << std::endl;
  std::cerr << "==== SYNOPSIS ====\n \n";
  std::cerr << "\t--version " << std::endl;
  std::cerr << "\t-m <model name>" << std::endl;
  std::cerr << "\t-x <model version>" << std::endl;
  std::cerr << "\t--bls-composing-models <string>" << std::endl;
  std::cerr << "\t--model-signature-name <model signature name>" << std::endl;
  std::cerr
      << "\t--service-kind "
         "<\"triton\"|\"openai\"|\"tfserving\"|\"torchserve\"|\"triton_c_api\">"
      << std::endl;
  std::cerr << "\t--endpoint <string>" << std::endl;
  std::cerr << "\t-v" << std::endl;
  std::cerr << std::endl;
  std::cerr << "I. MEASUREMENT PARAMETERS: " << std::endl;
  std::cerr << "\t--async (-a)" << std::endl;
  std::cerr << "\t--sync" << std::endl;
  std::cerr << "\t--measurement-interval (-p) <measurement window (in msec)>"
            << std::endl;
  std::cerr << "\t--concurrency-range <start:end:step>" << std::endl;
  std::cerr << "\t--periodic-concurrency-range <start:end:step>" << std::endl;
  std::cerr << "\t--request-period <number of responses>" << std::endl;
  std::cerr << "\t--request-rate-range <start:end:step>" << std::endl;
  std::cerr << "\t--request-distribution <\"poisson\"|\"constant\">"
            << std::endl;
  std::cerr << "\t--request-intervals <path to file containing time intervals "
               "in microseconds>"
            << std::endl;
  std::cerr << "\t--serial-sequences" << std::endl;
  std::cerr << "\t--binary-search" << std::endl;
  std::cerr << "\t--num-of-sequences <number of concurrent sequences>"
            << std::endl;
  std::cerr << "\t--latency-threshold (-l) <latency threshold (in msec)>"
            << std::endl;
  std::cerr << "\t--max-threads <thread counts>" << std::endl;
  std::cerr << "\t--stability-percentage (-s) <deviation threshold for stable "
               "measurement (in percentage)>"
            << std::endl;
  std::cerr << "\t--max-trials (-r)  <maximum number of measurements for each "
               "profiling>"
            << std::endl;
  std::cerr << "\t--percentile <percentile>" << std::endl;
  std::cerr << "\t--request-count <number of requests>" << std::endl;
  std::cerr << "\tDEPRECATED OPTIONS" << std::endl;
  std::cerr << "\t-t <number of concurrent requests>" << std::endl;
  std::cerr << "\t-c <maximum concurrency>" << std::endl;
  std::cerr << "\t-d" << std::endl;
  std::cerr << std::endl;
  std::cerr << "II. INPUT DATA OPTIONS: " << std::endl;
  std::cerr << "\t-b <batch size>" << std::endl;
  std::cerr << "\t--input-data <\"zero\"|\"random\"|<path>>" << std::endl;
  std::cerr << "\t--shared-memory <\"system\"|\"cuda\"|\"none\">" << std::endl;
  std::cerr << "\t--output-shared-memory-size <size in bytes>" << std::endl;
  std::cerr << "\t--shape <name:shape>" << std::endl;
  std::cerr << "\t--sequence-length <length>" << std::endl;
  std::cerr << "\t--sequence-length-variation <variation>" << std::endl;
  std::cerr << "\t--sequence-id-range <start:end>" << std::endl;
  std::cerr << "\t--string-length <length>" << std::endl;
  std::cerr << "\t--string-data <string>" << std::endl;
  std::cerr << "\t--input-tensor-format [binary|json]" << std::endl;
  std::cerr << "\t--output-tensor-format [binary|json]" << std::endl;
  std::cerr << "\tDEPRECATED OPTIONS" << std::endl;
  std::cerr << "\t-z" << std::endl;
  std::cerr << "\t--data-directory <path>" << std::endl;
  std::cerr << std::endl;
  std::cerr << "III. SERVER DETAILS: " << std::endl;
  std::cerr << "\t-u <URL for inference service>" << std::endl;
  std::cerr << "\t-i <Protocol used to communicate with inference service>"
            << std::endl;
  std::cerr << "\t--ssl-grpc-use-ssl <bool>" << std::endl;
  std::cerr << "\t--ssl-grpc-root-certifications-file <path>" << std::endl;
  std::cerr << "\t--ssl-grpc-private-key-file <path>" << std::endl;
  std::cerr << "\t--ssl-grpc-certificate-chain-file <path>" << std::endl;
  std::cerr << "\t--ssl-https-verify-peer <number>" << std::endl;
  std::cerr << "\t--ssl-https-verify-host <number>" << std::endl;
  std::cerr << "\t--ssl-https-ca-certificates-file <path>" << std::endl;
  std::cerr << "\t--ssl-https-client-certificate-file <path>" << std::endl;
  std::cerr << "\t--ssl-https-client-certificate-type <string>" << std::endl;
  std::cerr << "\t--ssl-https-private-key-file <path>" << std::endl;
  std::cerr << "\t--ssl-https-private-key-type <string>" << std::endl;
  std::cerr << std::endl;
  std::cerr << "IV. OTHER OPTIONS: " << std::endl;
  std::cerr << "\t-f <filename for storing report in csv format>" << std::endl;
  std::cerr << "\t--profile-export-file <path>" << std::endl;
  std::cerr << "\t-H <HTTP header>" << std::endl;
  std::cerr << "\t--streaming" << std::endl;
  std::cerr << "\t--grpc-compression-algorithm <compression_algorithm>"
            << std::endl;
  std::cerr << "\t--trace-level" << std::endl;
  std::cerr << "\t--trace-rate" << std::endl;
  std::cerr << "\t--trace-count" << std::endl;
  std::cerr << "\t--log-frequency" << std::endl;
  std::cerr << "\t--collect-metrics" << std::endl;
  std::cerr << "\t--metrics-url" << std::endl;
  std::cerr << "\t--metrics-interval" << std::endl;
  std::cerr << std::endl;
  std::cerr << "==== OPTIONS ==== \n \n";

  std::cerr << FormatMessage(
                   " --version: print the current version of Perf Analyzer.",
                   18)
            << std::endl;

  std::cerr
      << std::setw(9) << std::left << " -m: "
      << FormatMessage(
             "This is a required argument and is used to specify the model"
             " against which to run perf_analyzer.",
             9)
      << std::endl;
  std::cerr << std::setw(9) << std::left << " -x: "
            << FormatMessage(
                   "The version of the above model to be used. If not specified"
                   " the most recent version (that is, the highest numbered"
                   " version) of the model will be used.",
                   9)
            << std::endl;
  std::cerr << FormatMessage(
                   " --model-signature-name: The signature name of the saved "
                   "model to use. Default value is \"serving_default\". This "
                   "option will be ignored if --service-kind is not "
                   "\"tfserving\".",
                   18)
            << std::endl;

  std::cerr
      << FormatMessage(
             " --service-kind: Describes the kind of service perf_analyzer to "
             "generate load for. The options are \"triton\", \"openai\", "
             "\"triton_c_api\", \"tfserving\" and \"torchserve\". Default "
             "value is \"triton\". Note in order to use \"openai\" you must "
             "specify an endpoint via --endpoint. "
             "Note in order to use \"torchserve\" backend --input-data option "
             "must point to a json file holding data in the following format "
             "{\"data\" : [{\"TORCHSERVE_INPUT\" : [\"<complete path to the "
             "content file>\"]}, {...}...]}. The type of file here will depend "
             "on the model. In order to use \"triton_c_api\" you must specify "
             "the Triton server install path and the model repository path via "
             "the --triton-server-directory and --model-repository flags",
             18)
      << std::endl;

  std::cerr
      << FormatMessage(
             " --endpoint: Describes what endpoint to send requests to on the "
             "server. This is required when using \"openai\" service-kind, and "
             "is ignored for all other cases. Currently only "
             "\"v1/chat/completions\" is confirmed to work.",
             18)
      << std::endl;

  std::cerr << std::setw(9) << std::left
            << " -v: " << FormatMessage("Enables verbose mode.", 9)
            << std::endl;
  std::cerr << std::setw(9) << std::left
            << " -v -v: " << FormatMessage("Enables extra verbose mode.", 9)
            << std::endl;
  std::cerr << std::endl;
  std::cerr << "I. MEASUREMENT PARAMETERS: " << std::endl;
  std::cerr
      << FormatMessage(
             " --async (-a): Enables asynchronous mode in perf_analyzer. "
             "By default, perf_analyzer will use synchronous API to "
             "request inference. However, if the model is sequential "
             "then default mode is asynchronous. Specify --sync to "
             "operate sequential models in synchronous mode. In synchronous "
             "mode, perf_analyzer will start threads equal to the concurrency "
             "level. Use asynchronous mode to limit the number of threads, yet "
             "maintain the concurrency.",
             18)
      << std::endl;
  std::cerr << FormatMessage(
                   " --sync: Force enables synchronous mode in perf_analyzer. "
                   "Can be used to operate perf_analyzer with sequential model "
                   "in synchronous mode.",
                   18)
            << std::endl;
  std::cerr
      << FormatMessage(
             " --measurement-interval (-p): Indicates the time interval used "
             "for each measurement in milliseconds. The perf analyzer will "
             "sample a time interval specified by -p and take measurement over "
             "the requests completed within that time interval. The default "
             "value is 5000 msec.",
             18)
      << std::endl;
  std::cerr << FormatMessage(
                   " --measurement-mode <\"time_windows\"|\"count_windows\">: "
                   "Indicates the mode used for stabilizing measurements."
                   " \"time_windows\" will create windows such that the length "
                   "of each window is equal to --measurement-interval. "
                   "\"count_windows\" will create "
                   "windows such that there are at least "
                   "--measurement-request-count requests in each window.",
                   18)
            << std::endl;
  std::cerr
      << FormatMessage(
             " --measurement-request-count: "
             "Indicates the minimum number of requests to be collected in each "
             "measurement window when \"count_windows\" mode is used. This "
             "mode can "
             "be enabled using the --measurement-mode flag.",
             18)
      << std::endl;
  std::cerr
      << FormatMessage(
             " --concurrency-range <start:end:step>: Determines the range of "
             "concurrency levels covered by the perf_analyzer. The "
             "perf_analyzer "
             "will start from the concurrency level of 'start' and go till "
             "'end' with a stride of 'step'. The default value of 'end' and "
             "'step' are 1. If 'end' is not specified then perf_analyzer will "
             "run for a single concurrency level determined by 'start'. If "
             "'end' is set as 0, then the concurrency limit will be "
             "incremented by 'step' till latency threshold is met. 'end' and "
             "--latency-threshold can not be both 0 simultaneously. 'end' can "
             "not be 0 for sequence models while using asynchronous mode.",
             18)
      << std::endl;
  std::cerr
      << FormatMessage(
             " --periodic-concurrency-range <start:end:step>: Determines the "
             "range of concurrency levels in the similar but slightly "
             "different manner as the --concurrency-range. Perf Analyzer will "
             "start from the concurrency level of 'start' and increase by "
             "'step' each time. Unlike --concurrency-range, the 'end' "
             "indicates the *total* number of concurrency since the 'start' "
             "(including) and will stop increasing once the cumulative number "
             "of concurrent requests has reached the 'end'. The user can "
             "specify *when* to periodically increase the concurrency level "
             "using the --request-period option. The concurrency level will "
             "periodically increase for every n-th response specified by "
             "--request-period. Since this disables stability check in Perf "
             "Analyzer and reports response timestamps only, the user must "
             "provide --profile-export-file to specify where to dump all the "
             "measured timestamps. The default values of 'start', 'end', and "
             "'step' are 1.",
             18)
      << std::endl;
  std::cerr
      << FormatMessage(
             " --request-period <n>: Indicates the number of responses that "
             "each request must receive before new, concurrent requests are "
             "sent when --periodic-concurrency-range is specified. Default "
             "value is 10.",
             18)
      << std::endl;
  std::cerr
      << FormatMessage(
             " --request-parameter <name:value:type>: Specifies a custom "
             "parameter that can be sent to a Triton backend as part of the "
             "request. For example, providing '--request-parameter "
             "max_tokens:256:int' to the command line will set an additional "
             "parameter 'max_tokens' of type 'int' to 256 as part of the "
             "request. The --request-parameter may be specified multiple times "
             "for different custom parameters.",
             18)
      << std::endl;
  std::cerr
      << FormatMessage(
             " --request-rate-range <start:end:step>: Determines the range of "
             "request rates for load generated by analyzer. This option can "
             "take floating-point values. The search along the request rate "
             "range is enabled only when using this option. If not specified, "
             "then analyzer will search along the concurrency-range. The "
             "perf_analyzer will start from the request rate of 'start' and go "
             "till 'end' with a stride of 'step'. The default values of "
             "'start', 'end' and 'step' are all 1.0. If 'end' is not specified "
             "then perf_analyzer will run for a single request rate as "
             "determined by 'start'. If 'end' is set as 0.0, then the request "
             "rate will be incremented by 'step' till latency threshold is "
             "met. 'end' and --latency-threshold can not be both 0 "
             "simultaneously.",
             18)
      << std::endl;
  std::cerr
      << FormatMessage(
             " --request-distribution <\"poisson\"|\"constant\">: Specifies "
             "the time interval distribution between dispatching inference "
             "requests to the server. Poisson distribution closely mimics the "
             "real-world work load on a server. This option is ignored if not "
             "using --request-rate-range. By default, this option is set to be "
             "constant.",
             18)
      << std::endl;
  std::cerr
      << FormatMessage(
             " --request-intervals: Specifies a path to a file containing time "
             "intervals in microseconds. Each time interval should be in a new "
             "line. The analyzer will try to maintain time intervals between "
             "successive generated requests to be as close as possible in this "
             "file. This option can be used to apply custom load to server "
             "with a certain pattern of interest. The analyzer will loop "
             "around the file if the duration of execution exceeds to that "
             "accounted for by the intervals. This option can not be used with "
             "--request-rate-range or --concurrency-range.",
             18)
      << std::endl;
  std::cerr
      << FormatMessage(
             " --binary-search: Enables the binary search on the specified "
             "search range. This option requires 'start' and 'end' to be "
             "expilicitly specified in the --concurrency-range or "
             "--request-rate-range. When using this option, 'step' is more "
             "like the precision. Lower the 'step', more the number of "
             "iterations along the search path to find suitable convergence. "
             "By default, linear search is used.",
             18)
      << std::endl;

  std::cerr << FormatMessage(
                   " --num-of-sequences: Sets the number of concurrent "
                   "sequences for sequence models. This option is ignored when "
                   "--request-rate-range is not specified. By default, its "
                   "value is 4.",
                   18)
            << std::endl;

  std::cerr
      << FormatMessage(
             " --latency-threshold (-l): Sets the limit on the observed "
             "latency. Analyzer will terminate the concurrency search once "
             "the measured latency exceeds this threshold. By default, "
             "latency threshold is set 0 and the perf_analyzer will run "
             "for entire --concurrency-range.",
             18)
      << std::endl;
  std::cerr
      << FormatMessage(
             " --max-threads: Sets the maximum number of threads that will be "
             "created for providing desired concurrency or request rate. "
             "However, when running"
             "in synchronous mode with concurrency-range having explicit 'end' "
             "specification,"
             "this value will be ignored. Default is 4 if --request-rate-range "
             "is specified otherwise default is 16.",
             18)
      << std::endl;
  std::cerr
      << FormatMessage(
             " --stability-percentage (-s): Indicates the allowed variation in "
             "latency measurements when determining if a result is stable. The "
             "measurement is considered as stable if the ratio of max / min "
             "from the recent 3 measurements is within (stability percentage)% "
             "in terms of both infer per second and latency. Default is "
             "10(%).",
             18)
      << std::endl;
  std::cerr << FormatMessage(
                   " --max-trials (-r): Indicates the maximum number of "
                   "measurements for each concurrency level visited during "
                   "search. The perf analyzer will take multiple measurements "
                   "and report the measurement until it is stable. The perf "
                   "analyzer will abort if the measurement is still unstable "
                   "after the maximum number of measurements. The default "
                   "value is 10.",
                   18)
            << std::endl;
  std::cerr
      << FormatMessage(
             " --percentile: Indicates the confidence value as a percentile "
             "that will be used to determine if a measurement is stable. For "
             "example, a value of 85 indicates that the 85th percentile "
             "latency will be used to determine stability. The percentile will "
             "also be reported in the results. The default is -1 indicating "
             "that the average latency is used to determine stability",
             18)
      << std::endl;
  std::cerr
      << FormatMessage(
             " --request-count: Specifies a total number of requests to "
             "use for measurement. The default is 0, which means that there is "
             "no request count and the measurement will proceed using windows "
             "until stabilization is detected.",
             18)
      << std::endl;
  std::cerr << FormatMessage(
                   " --serial-sequences: Enables serial sequence mode "
                   "where a maximum of one request is outstanding at a time "
                   "for any given sequence. The default is false.",
                   18)
            << std::endl;
  std::cerr << std::endl;
  std::cerr << "II. INPUT DATA OPTIONS: " << std::endl;
  std::cerr << std::setw(9) << std::left
            << " -b: " << FormatMessage("Batch size for each request sent.", 9)
            << std::endl;
  std::cerr
      << FormatMessage(
             " --input-data: Select the type of data that will be used "
             "for input in inference requests. The available options are "
             "\"zero\", \"random\", path to a directory or a json file. If the "
             "option is path to a directory then the directory must "
             "contain a binary/text file for each non-string/string input "
             "respectively, named the same as the input. Each "
             "file must contain the data required for that input for a batch-1 "
             "request. Each binary file should contain the raw binary "
             "representation of the input in row-major order for non-string "
             "inputs. The text file should contain all strings needed by "
             "batch-1, each in a new line, listed in row-major order. When "
             "pointing to a json file, user must adhere to the format "
             "described in the Performance Analyzer documentation. By "
             "specifying json data users can control data used with every "
             "request. Multiple data streams can be specified for a sequence "
             "model and the analyzer will select a data stream in a "
             "round-robin fashion for every new sequence. Multiple json files "
             "can also be provided (--input-data json_file1 --input-data "
             "json-file2 and so on) and the analyzer will append data streams "
             "from each file. When using --service-kind=torchserve make sure "
             "this option points to a json file. Default is \"random\".",
             18)
      << std::endl;
  std::cerr << FormatMessage(
                   " --shared-memory <\"system\"|\"cuda\"|\"none\">: Specifies "
                   "the type of the shared memory to use for input and output "
                   "data. Default is none.",
                   18)
            << std::endl;

  std::cerr
      << FormatMessage(
             " --output-shared-memory-size: The size in bytes of the shared "
             "memory region to allocate per output tensor. Only needed when "
             "one or more of the outputs are of string type and/or variable "
             "shape. The value should be larger than the size of the largest "
             "output tensor the model is expected to return. The analyzer will "
             "use the following formula to calculate the total shared memory "
             "to allocate: output_shared_memory_size * number_of_outputs * "
             "batch_size. Defaults to 100KB.",
             18)
      << std::endl;

  std::cerr << FormatMessage(
                   " --shape: The shape used for the specified input. The "
                   "argument must be specified as 'name:shape' where the shape "
                   "is a comma-separated list for dimension sizes, for example "
                   "'--shape input_name:1,2,3' indicate tensor shape [ 1, 2, 3 "
                   "]. --shape may be specified multiple times to specify "
                   "shapes for different inputs.",
                   18)
            << std::endl;
  std::cerr << FormatMessage(
                   " --sequence-length: Indicates the base length of a "
                   "sequence used for sequence models. A sequence with length "
                   "X will be composed of X requests to be sent as the "
                   "elements in the sequence. The actual length of the sequence"
                   "will be within +/- Y% of the base length, where Y defaults "
                   "to 20% and is customizable via "
                   "`--sequence-length-variation`. If sequence length is "
                   "unspecified and input data is provided, the sequence "
                   "length will be the number of inputs in the user-provided "
                   "input data. Default is 20.",
                   18)
            << std::endl;
  std::cerr << FormatMessage(
                   " --sequence-length-variation: The percentage variation in "
                   "length of sequences. This flag is only valid when "
                   "not using user-provided input data or when "
                   "`--sequence-length` is specified while using user-provided "
                   "input data. Default is 20.",
                   18)
            << std::endl;
  std::cerr
      << FormatMessage(
             " --sequence-id-range <start:end>: Determines the range of "
             "sequence id used by the perf_analyzer. The perf_analyzer "
             "will start from the sequence id of 'start' and go till "
             "'end' (excluded). If 'end' is not specified then perf_analyzer "
             "will use new sequence id without bounds. If 'end' is specified "
             "and the concurrency setting may result in maintaining a number "
             "of sequences more than the range of available sequence id, "
             "perf analyzer will exit with error due to possible sequence id "
             "collision. The default setting is start from sequence id 1 and "
             "without bounds",
             18)
      << std::endl;
  std::cerr << FormatMessage(
                   " --string-length: Specifies the length of the random "
                   "strings to be generated by the analyzer for string input. "
                   "This option is ignored if --input-data points to a "
                   "directory. Default is 128.",
                   18)
            << std::endl;
  std::cerr << FormatMessage(
                   " --string-data: If provided, analyzer will use this string "
                   "to initialize string input buffers. The perf analyzer will "
                   "replicate the given string to build tensors of required "
                   "shape. --string-length will not have any effect. This "
                   "option is ignored if --input-data points to a directory.",
                   18)
            << std::endl;
  std::cerr << FormatMessage(
                   " --input-tensor-format=[binary|json]: Specifies Triton "
                   "inference request input tensor format. Only valid when "
                   "HTTP protocol is used. Default is 'binary'.",
                   18)
            << std::endl;
  std::cerr << FormatMessage(
                   " --output-tensor-format=[binary|json]: Specifies Triton "
                   "inference response output tensor format. Only valid when "
                   "HTTP protocol is used. Default is 'binary'.",
                   18)
            << std::endl;
  std::cerr << std::endl;
  std::cerr << "III. SERVER DETAILS: " << std::endl;
  std::cerr << std::setw(38) << std::left << " -u: "
            << FormatMessage(
                   "Specify URL to the server. When using triton default is "
                   "\"localhost:8000\" if using HTTP and \"localhost:8001\" "
                   "if using gRPC. When using tfserving default is "
                   "\"localhost:8500\". ",
                   38)
            << std::endl;
  std::cerr << std::setw(38) << std::left << " -i: "
            << FormatMessage(
                   "The communication protocol to use. The available protocols "
                   "are gRPC and HTTP. Default is HTTP.",
                   38)
            << std::endl;
  std::cerr << std::setw(38) << std::left << " --ssl-grpc-use-ssl: "
            << FormatMessage(
                   "Bool (true|false) for whether "
                   "to use encrypted channel to the server. Default false.",
                   38)
            << std::endl;
  std::cerr << std::setw(38) << std::left
            << " --ssl-grpc-root-certifications-file: "
            << FormatMessage(
                   "Path to file containing the "
                   "PEM encoding of the server root certificates.",
                   38)
            << std::endl;
  std::cerr << std::setw(38) << std::left << " --ssl-grpc-private-key-file: "
            << FormatMessage(
                   "Path to file containing the "
                   "PEM encoding of the client's private key.",
                   38)
            << std::endl;
  std::cerr << std::setw(38) << std::left
            << " --ssl-grpc-certificate-chain-file: "
            << FormatMessage(
                   "Path to file containing the "
                   "PEM encoding of the client's certificate chain.",
                   38)
            << std::endl;
  std::cerr << std::setw(38) << std::left << " --ssl-https-verify-peer: "
            << FormatMessage(
                   "Number (0|1) to verify the "
                   "peer's SSL certificate. See "
                   "https://curl.se/libcurl/c/CURLOPT_SSL_VERIFYPEER.html for "
                   "the meaning of each value. Default is 1.",
                   38)
            << std::endl;
  std::cerr
      << std::setw(38) << std::left << " --ssl-https-verify-host: "
      << FormatMessage(
             "Number (0|1|2) to verify the "
             "certificate's name against host. "
             "See https://curl.se/libcurl/c/CURLOPT_SSL_VERIFYHOST.html for "
             "the meaning of each value. Default is 2.",
             38)
      << std::endl;
  std::cerr << std::setw(38) << std::left
            << " --ssl-https-ca-certificates-file: "
            << FormatMessage(
                   "Path to Certificate Authority "
                   "(CA) bundle.",
                   38)
            << std::endl;
  std::cerr << std::setw(38) << std::left
            << " --ssl-https-client-certificate-file: "
            << FormatMessage("Path to the SSL client certificate.", 38)
            << std::endl;
  std::cerr << std::setw(38) << std::left
            << " --ssl-https-client-certificate-type: "
            << FormatMessage(
                   "Type (PEM|DER) of the client "
                   "SSL certificate. Default is PEM.",
                   38)
            << std::endl;
  std::cerr << std::setw(38) << std::left << " --ssl-https-private-key-file: "
            << FormatMessage(
                   "Path to the private keyfile "
                   "for TLS and SSL client cert.",
                   38)
            << std::endl;
  std::cerr << std::setw(38) << std::left << " --ssl-https-private-key-type: "
            << FormatMessage(
                   "Type (PEM|DER) of the private "
                   "key file. Default is PEM.",
                   38)
            << std::endl;
  std::cerr << std::endl;
  std::cerr << "IV. OTHER OPTIONS: " << std::endl;
  std::cerr
      << std::setw(9) << std::left << " -f: "
      << FormatMessage(
             "The latency report will be stored in the file named by "
             "this option. By default, the result is not recorded in a file.",
             9)
      << std::endl;
  std::cerr << std::setw(9) << std::left << " --profile-export-file: "
            << FormatMessage(
                   "Specifies the path that the profile export will be "
                   "generated at. By default, the profile export will not be "
                   "generated.",
                   9)
            << std::endl;
  std::cerr
      << std::setw(9) << std::left << " -H: "
      << FormatMessage(
             "The header will be added to HTTP requests (ignored for GRPC "
             "requests). The header must be specified as 'Header:Value'. -H "
             "may be specified multiple times to add multiple headers.",
             9)
      << std::endl;
  std::cerr
      << FormatMessage(
             " --streaming: Enables the use of streaming API. This flag is "
             "only valid with gRPC protocol. By default, it is set false.",
             18)
      << std::endl;

  std::cerr << FormatMessage(
                   " --grpc-compression-algorithm: The compression algorithm "
                   "to be used by gRPC when sending request. Only supported "
                   "when grpc protocol is being used. The supported values are "
                   "none, gzip, and deflate. Default value is none.",
                   18)
            << std::endl;

  std::cerr
      << FormatMessage(
             " --trace-level: Specify a trace level. OFF to disable tracing, "
             "TIMESTAMPS to trace timestamps, TENSORS to trace tensors. It "
             "may be specified multiple times to trace multiple "
             "information. Default is OFF.",
             18)
      << std::endl;
  std::cerr
      << FormatMessage(
             " --trace-rate: Set the trace sampling rate. Default is 1000.", 18)
      << std::endl;
  std::cerr << FormatMessage(
                   " --trace-count: Set the number of traces to be sampled. "
                   "If the value is -1, the number of traces to be sampled "
                   "will not be limited. Default is -1.",
                   18)
            << std::endl;
  std::cerr
      << FormatMessage(
             " --log-frequency:  Set the trace log frequency. If the "
             "value is 0, Triton will only log the trace output to "
             "the trace file when shutting down. Otherwise, Triton will log "
             "the trace output to <trace-file>.<idx> when it collects the "
             "specified number of traces. For example, if the log frequency "
             "is 100, when Triton collects the 100-th trace, it logs the "
             "traces to file <trace-file>.0, and when it collects the 200-th "
             "trace, it logs the 101-th to the 200-th traces to file "
             "<trace-file>.1. Default is 0.",
             18)
      << std::endl;

  std::cerr << FormatMessage(
                   " --triton-server-directory: The Triton server install "
                   "path. Required by and only used when C API "
                   "is used (--service-kind=triton_c_api). "
                   "eg:--triton-server-directory=/opt/tritonserver.",
                   18)
            << std::endl;
  std::cerr
      << FormatMessage(
             " --model-repository: The model repository of which the model is "
             "loaded. Required by and only used when C API is used "
             "(--service-kind=triton_c_api). "
             "eg:--model-repository=/tmp/host/docker-data/model_unit_test.",
             18)
      << std::endl;
  std::cerr << FormatMessage(
                   " --verbose-csv: The csv files generated by perf analyzer "
                   "will include additional information.",
                   18)
            << std::endl;
  std::cerr << FormatMessage(
                   " --collect-metrics: Enables collection of server-side "
                   "inference server metrics. Outputs metrics in the csv file "
                   "generated with the -f option. Must enable `--verbose-csv` "
                   "option to use the `--collect-metrics`.",
                   18)
            << std::endl;
  std::cerr << FormatMessage(
                   " --metrics-url: The URL to query for server-side inference "
                   "server metrics. Default is 'localhost:8002/metrics'.",
                   18)
            << std::endl;
  std::cerr << FormatMessage(
                   " --metrics-interval: How often in milliseconds, within "
                   "each measurement window, to query for server-side "
                   "inference server metrics. Default is 1000.",
                   18)
            << std::endl;
  std::cerr << FormatMessage(
                   " --bls-composing-models: A comma separated list of all "
                   "BLS composing models (with optional model version number "
                   "after a colon for each) that may be called by the input "
                   "BLS model. For example, 'modelA:3,modelB' would specify "
                   "that modelA and modelB are composing models that may be "
                   "called by the input BLS model, and that modelA will use "
                   "version 3, while modelB's version is unspecified",
                   18)
            << std::endl;
  throw pa::PerfAnalyzerException(GENERIC_ERROR);
}

void
CLParser::PrintVersion()
{
  std::cerr << "Perf Analyzer Version " << VERSION << " (commit " << SHA << ")"
            << std::endl;
  exit(SUCCESS);
}

void
CLParser::ParseCommandLine(int argc, char** argv)
{
  argc_ = argc;
  argv_ = argv;

  constexpr int long_option_idx_base{256};

  // {name, has_arg, *flag, val}
  static struct option long_options[] = {
<<<<<<< HEAD
      {"streaming", no_argument, 0, 0},
      {"max-threads", required_argument, 0, 1},
      {"sequence-length", required_argument, 0, 2},
      {"percentile", required_argument, 0, 3},
      {"data-directory", required_argument, 0, 4},
      {"shape", required_argument, 0, 5},
      {"measurement-interval", required_argument, 0, 6},
      {"concurrency-range", required_argument, 0, 7},
      {"latency-threshold", required_argument, 0, 8},
      {"stability-percentage", required_argument, 0, 9},
      {"max-trials", required_argument, 0, 10},
      {"input-data", required_argument, 0, 11},
      {"string-length", required_argument, 0, 12},
      {"string-data", required_argument, 0, 13},
      {"async", no_argument, 0, 14},
      {"sync", no_argument, 0, 15},
      {"request-rate-range", required_argument, 0, 16},
      {"num-of-sequences", required_argument, 0, 17},
      {"binary-search", no_argument, 0, 18},
      {"request-distribution", required_argument, 0, 19},
      {"request-intervals", required_argument, 0, 20},
      {"shared-memory", required_argument, 0, 21},
      {"output-shared-memory-size", required_argument, 0, 22},
      {"service-kind", required_argument, 0, 23},
      {"model-signature-name", required_argument, 0, 24},
      {"grpc-compression-algorithm", required_argument, 0, 25},
      {"measurement-mode", required_argument, 0, 26},
      {"measurement-request-count", required_argument, 0, 27},
      {"triton-server-directory", required_argument, 0, 28},
      {"model-repository", required_argument, 0, 29},
      {"sequence-id-range", required_argument, 0, 30},
      {"ssl-grpc-use-ssl", no_argument, 0, 31},
      {"ssl-grpc-root-certifications-file", required_argument, 0, 32},
      {"ssl-grpc-private-key-file", required_argument, 0, 33},
      {"ssl-grpc-certificate-chain-file", required_argument, 0, 34},
      {"ssl-https-verify-peer", required_argument, 0, 35},
      {"ssl-https-verify-host", required_argument, 0, 36},
      {"ssl-https-ca-certificates-file", required_argument, 0, 37},
      {"ssl-https-client-certificate-file", required_argument, 0, 38},
      {"ssl-https-client-certificate-type", required_argument, 0, 39},
      {"ssl-https-private-key-file", required_argument, 0, 40},
      {"ssl-https-private-key-type", required_argument, 0, 41},
      {"verbose-csv", no_argument, 0, 42},
      {"enable-mpi", no_argument, 0, 43},
      {"trace-level", required_argument, 0, 44},
      {"trace-rate", required_argument, 0, 45},
      {"trace-count", required_argument, 0, 46},
      {"log-frequency", required_argument, 0, 47},
      {"collect-metrics", no_argument, 0, 48},
      {"metrics-url", required_argument, 0, 49},
      {"metrics-interval", required_argument, 0, 50},
      {"sequence-length-variation", required_argument, 0, 51},
      {"bls-composing-models", required_argument, 0, 52},
      {"serial-sequences", no_argument, 0, 53},
      {"input-tensor-format", required_argument, 0, 54},
      {"output-tensor-format", required_argument, 0, 55},
      {"version", no_argument, 0, 56},
      {"profile-export-file", required_argument, 0, 57},
      {"periodic-concurrency-range", required_argument, 0, 58},
      {"request-period", required_argument, 0, 59},
      {"request-parameter", required_argument, 0, 60},
      {"endpoint", required_argument, 0, 61},
      {"request-count", required_argument, 0, 62},
      {"schedule", required_argument, 0, 63},
=======
      {"streaming", no_argument, 0, long_option_idx_base + 0},
      {"max-threads", required_argument, 0, long_option_idx_base + 1},
      {"sequence-length", required_argument, 0, long_option_idx_base + 2},
      {"percentile", required_argument, 0, long_option_idx_base + 3},
      {"data-directory", required_argument, 0, long_option_idx_base + 4},
      {"shape", required_argument, 0, long_option_idx_base + 5},
      {"measurement-interval", required_argument, 0, long_option_idx_base + 6},
      {"concurrency-range", required_argument, 0, long_option_idx_base + 7},
      {"latency-threshold", required_argument, 0, long_option_idx_base + 8},
      {"stability-percentage", required_argument, 0, long_option_idx_base + 9},
      {"max-trials", required_argument, 0, long_option_idx_base + 10},
      {"input-data", required_argument, 0, long_option_idx_base + 11},
      {"string-length", required_argument, 0, long_option_idx_base + 12},
      {"string-data", required_argument, 0, long_option_idx_base + 13},
      {"async", no_argument, 0, long_option_idx_base + 14},
      {"sync", no_argument, 0, long_option_idx_base + 15},
      {"request-rate-range", required_argument, 0, long_option_idx_base + 16},
      {"num-of-sequences", required_argument, 0, long_option_idx_base + 17},
      {"binary-search", no_argument, 0, long_option_idx_base + 18},
      {"request-distribution", required_argument, 0, long_option_idx_base + 19},
      {"request-intervals", required_argument, 0, long_option_idx_base + 20},
      {"shared-memory", required_argument, 0, long_option_idx_base + 21},
      {"output-shared-memory-size", required_argument, 0,
       long_option_idx_base + 22},
      {"service-kind", required_argument, 0, long_option_idx_base + 23},
      {"model-signature-name", required_argument, 0, long_option_idx_base + 24},
      {"grpc-compression-algorithm", required_argument, 0,
       long_option_idx_base + 25},
      {"measurement-mode", required_argument, 0, long_option_idx_base + 26},
      {"measurement-request-count", required_argument, 0,
       long_option_idx_base + 27},
      {"triton-server-directory", required_argument, 0,
       long_option_idx_base + 28},
      {"model-repository", required_argument, 0, long_option_idx_base + 29},
      {"sequence-id-range", required_argument, 0, long_option_idx_base + 30},
      {"ssl-grpc-use-ssl", no_argument, 0, long_option_idx_base + 31},
      {"ssl-grpc-root-certifications-file", required_argument, 0,
       long_option_idx_base + 32},
      {"ssl-grpc-private-key-file", required_argument, 0,
       long_option_idx_base + 33},
      {"ssl-grpc-certificate-chain-file", required_argument, 0,
       long_option_idx_base + 34},
      {"ssl-https-verify-peer", required_argument, 0,
       long_option_idx_base + 35},
      {"ssl-https-verify-host", required_argument, 0,
       long_option_idx_base + 36},
      {"ssl-https-ca-certificates-file", required_argument, 0,
       long_option_idx_base + 37},
      {"ssl-https-client-certificate-file", required_argument, 0,
       long_option_idx_base + 38},
      {"ssl-https-client-certificate-type", required_argument, 0,
       long_option_idx_base + 39},
      {"ssl-https-private-key-file", required_argument, 0,
       long_option_idx_base + 40},
      {"ssl-https-private-key-type", required_argument, 0,
       long_option_idx_base + 41},
      {"verbose-csv", no_argument, 0, long_option_idx_base + 42},
      {"enable-mpi", no_argument, 0, long_option_idx_base + 43},
      {"trace-level", required_argument, 0, long_option_idx_base + 44},
      {"trace-rate", required_argument, 0, long_option_idx_base + 45},
      {"trace-count", required_argument, 0, long_option_idx_base + 46},
      {"log-frequency", required_argument, 0, long_option_idx_base + 47},
      {"collect-metrics", no_argument, 0, long_option_idx_base + 48},
      {"metrics-url", required_argument, 0, long_option_idx_base + 49},
      {"metrics-interval", required_argument, 0, long_option_idx_base + 50},
      {"sequence-length-variation", required_argument, 0,
       long_option_idx_base + 51},
      {"bls-composing-models", required_argument, 0, long_option_idx_base + 52},
      {"serial-sequences", no_argument, 0, long_option_idx_base + 53},
      {"input-tensor-format", required_argument, 0, long_option_idx_base + 54},
      {"output-tensor-format", required_argument, 0, long_option_idx_base + 55},
      {"version", no_argument, 0, long_option_idx_base + 56},
      {"profile-export-file", required_argument, 0, long_option_idx_base + 57},
      {"periodic-concurrency-range", required_argument, 0,
       long_option_idx_base + 58},
      {"request-period", required_argument, 0, long_option_idx_base + 59},
      {"request-parameter", required_argument, 0, long_option_idx_base + 60},
      {"endpoint", required_argument, 0, long_option_idx_base + 61},
      {"request-count", required_argument, 0, long_option_idx_base + 62},
      {"warmup-request-count", required_argument, 0, long_option_idx_base + 63},
>>>>>>> 292cdd9c
      {0, 0, 0, 0}};

  // Parse commandline...
  int opt;
  while ((opt = getopt_long(
              argc, argv, "vdazc:u:m:x:b:t:p:i:H:l:r:s:f:", long_options,
              NULL)) != -1) {
    try {
      switch (opt) {
        case long_option_idx_base + 0:
          params_->streaming = true;
          break;
        case long_option_idx_base + 1: {
          std::string max_threads{optarg};
          if (std::stoi(max_threads) > 0) {
            params_->max_threads = std::stoull(max_threads);
            params_->max_threads_specified = true;
          } else {
            Usage("Failed to parse --max-threads. The value must be > 0.");
          }
          break;
        }
        case long_option_idx_base + 2: {
          std::string sequence_length{optarg};
          if (std::stoi(sequence_length) > 0) {
            params_->sequence_length = std::stoull(sequence_length);
          } else {
            std::cerr << "WARNING: The sequence length must be > 0. Perf "
                         "Analyzer will use default value if it is measuring "
                         "on sequence model."
                      << std::endl;
          }
          params_->sequence_length_specified = true;
          break;
        }
        case long_option_idx_base + 3:
          params_->percentile = std::atoi(optarg);
          break;
        case long_option_idx_base + 4:
          params_->user_data.push_back(optarg);
          break;
        case long_option_idx_base + 5: {
          std::string arg = optarg;
          auto colon_pos = arg.rfind(":");
          if (colon_pos == std::string::npos) {
            Usage(
                "Failed to parse --shape. There must be a colon after input "
                "name.");
          }
          std::string name = arg.substr(0, colon_pos);
          std::string shape_str = arg.substr(name.size() + 1);
          size_t pos = 0;
          std::vector<int64_t> shape;
          while (pos != std::string::npos) {
            size_t comma_pos = shape_str.find(",", pos);
            int64_t dim;
            if (comma_pos == std::string::npos) {
              dim = std::stoll(shape_str.substr(pos, comma_pos));
              pos = comma_pos;
            } else {
              dim = std::stoll(shape_str.substr(pos, comma_pos - pos));
              pos = comma_pos + 1;
            }
            if (dim <= 0) {
              Usage(
                  "Failed to parse --shape. The dimensions of input tensor "
                  "must be > 0.");
            }
            shape.emplace_back(dim);
          }

          params_->input_shapes[name] = shape;
          break;
        }
        case long_option_idx_base + 6:
        case 'p': {
          std::string measurement_window_ms{optarg};
          if (std::stoi(measurement_window_ms) > 0) {
            params_->measurement_window_ms = std::stoull(measurement_window_ms);
          } else {
            Usage(
                "Failed to parse --measurement-interval (-p). The value must "
                "be > 0 msec.");
          }
          break;
        }
        case long_option_idx_base + 7: {
          params_->using_concurrency_range = true;
          std::string arg = optarg;
          std::vector<std::string> values{SplitString(arg)};
          if (values.size() > 3) {
            Usage(
                "Failed to parse --concurrency-range. The value does not match "
                "<start:end:step>.");
          }

          for (size_t i = 0; i < values.size(); ++i) {
            uint64_t val = std::stoull(values[i]);
            if (i == 0) {
              params_->concurrency_range.start = val;
            } else if (i == 1) {
              params_->concurrency_range.end = val;
            } else if (i == 2) {
              params_->concurrency_range.step = val;
            }
          }
          break;
        }
        case long_option_idx_base + 8:
        case 'l': {
          std::string latency_threshold_ms{optarg};
          if (std::stoi(latency_threshold_ms) == 0) {
            params_->latency_threshold_ms = NO_LIMIT;
          } else if (std::stoi(latency_threshold_ms) > 0) {
            params_->latency_threshold_ms = std::stoull(latency_threshold_ms);
          } else {
            Usage(
                "Failed to parse --latency-threshold (-l). The value must be "
                ">= 0 msecs.");
          }
          break;
        }
        case long_option_idx_base + 9:
        case 's': {
          std::string stability_threshold{optarg};
          if (std::stof(stability_threshold) >= 0.0) {
            params_->stability_threshold = std::stof(optarg) / 100;
          } else {
            Usage(
                "Failed to parse --stability-percentage (-s). The value must "
                "be >= 0.0.");
          }
          break;
        }
        case long_option_idx_base + 10:
        case 'r': {
          std::string max_trials{optarg};
          if (std::stoi(max_trials) > 0) {
            params_->max_trials = std::stoull(max_trials);
          } else {
            Usage("Failed to parse --max-trials (-r). The value must be > 0.");
          }
          break;
        }
        case long_option_idx_base + 11: {
          std::string arg = optarg;
          // Check whether the argument is a directory
          if (IsDirectory(arg) || IsFile(arg)) {
            params_->user_data.push_back(optarg);
          } else if (arg.compare("zero") == 0) {
            params_->zero_input = true;
          } else if (arg.compare("random") == 0) {
            break;
          } else {
            Usage(
                "Failed to parse --input-data. Unsupported type provided: '" +
                std::string(optarg) +
                "'. The available options are 'zero', 'random', path to a "
                "directory, or a json file.");
          }
          break;
        }
        case long_option_idx_base + 12: {
          std::string string_length{optarg};
          if (std::stoi(string_length) > 0) {
            params_->string_length = std::stoull(string_length);
          } else {
            Usage("Failed to parse --string-length. The value must be > 0");
          }
          break;
        }
        case long_option_idx_base + 13: {
          params_->string_data = optarg;
          break;
        }
        case long_option_idx_base + 14:
        case 'a': {
          params_->async = true;
          break;
        }
        case long_option_idx_base + 15: {
          params_->forced_sync = true;
          break;
        }
        case long_option_idx_base + 16: {
          params_->using_request_rate_range = true;
          std::string arg = optarg;
          size_t pos = 0;
          int index = 0;
          while (pos != std::string::npos) {
            size_t colon_pos = arg.find(":", pos);
            if (index > 2) {
              Usage(
                  "Failed to parse --request-rate-range. The value does not "
                  "match <start:end:step>.");
            }
            if (colon_pos == std::string::npos) {
              params_->request_rate_range[index] =
                  std::stod(arg.substr(pos, colon_pos));
              pos = colon_pos;
            } else {
              params_->request_rate_range[index] =
                  std::stod(arg.substr(pos, colon_pos - pos));
              pos = colon_pos + 1;
              index++;
            }
          }

          break;
        }
        case long_option_idx_base + 17: {
          std::string num_of_sequences{optarg};
          if (std::stoi(num_of_sequences) > 0) {
            params_->num_of_sequences = std::stoul(num_of_sequences);
          } else {
            Usage("Failed to parse --num-of-sequences. The value must be > 0.");
          }
          break;
        }
        case long_option_idx_base + 18: {
          params_->search_mode = SearchMode::BINARY;
          break;
        }
        case long_option_idx_base + 19: {
          std::string arg = optarg;
          if (arg.compare("poisson") == 0) {
            params_->request_distribution = Distribution::POISSON;
          } else if (arg.compare("constant") == 0) {
            params_->request_distribution = Distribution::CONSTANT;
          } else {
            Usage(
                "Failed to parse --request-distribution. Unsupported type "
                "provided: '" +
                std::string(optarg) + "'. Choices are 'posson' or 'constant'.");
          }
          break;
        }
        case long_option_idx_base + 20: {
          std::string request_intervals_file{optarg};
          if (IsFile(request_intervals_file)) {
            params_->request_intervals_file = request_intervals_file;
            params_->using_custom_intervals = true;
          } else {
            Usage(
                "Failed to parse --request-intervals. The value must be a "
                "valid file path");
          }
          break;
        }
        case long_option_idx_base + 21: {
          std::string arg = optarg;
          if (arg.compare("system") == 0) {
            params_->shared_memory_type =
                SharedMemoryType::SYSTEM_SHARED_MEMORY;
          } else if (arg.compare("cuda") == 0) {
#ifdef TRITON_ENABLE_GPU
            params_->shared_memory_type = SharedMemoryType::CUDA_SHARED_MEMORY;
#else
            Usage(
                "Cuda shared memory is not supported when "
                "TRITON_ENABLE_GPU=0.");
#endif  // TRITON_ENABLE_GPU
          } else if (arg.compare("none") == 0) {
            params_->shared_memory_type = SharedMemoryType::NO_SHARED_MEMORY;
          } else {
            Usage(
                "Failed to parse --shared-memory. Unsupported type provided: "
                "'" +
                std::string(optarg) +
                "'. The available options are 'system', 'cuda', or 'none'.");
          }
          break;
        }
        case long_option_idx_base + 22: {
          std::string output_shm_size{optarg};
          if (std::stoi(output_shm_size) >= 0) {
            params_->output_shm_size = std::stoull(output_shm_size);
          } else {
            Usage(
                "Failed to parse --output-shared-memory-size. The value must "
                "be >= 0.");
          }
          break;
        }
        case long_option_idx_base + 23: {
          std::string arg = optarg;
          if (arg.compare("triton") == 0) {
            params_->kind = cb::TRITON;
          } else if (arg.compare("tfserving") == 0) {
            params_->kind = cb::TENSORFLOW_SERVING;
          } else if (arg.compare("torchserve") == 0) {
            params_->kind = cb::TORCHSERVE;
          } else if (arg.compare("triton_c_api") == 0) {
            params_->kind = cb::TRITON_C_API;
          } else if (arg.compare("openai") == 0) {
            params_->kind = cb::OPENAI;
          } else {
            Usage(
                "Failed to parse --service-kind. Unsupported type provided: '" +
                std::string{optarg} +
                "'. The available options are 'triton', 'tfserving', "
                "'torchserve', or 'triton_c_api'.");
          }
          break;
        }
        case long_option_idx_base + 24:
          params_->model_signature_name = optarg;
          break;
        case long_option_idx_base + 25: {
          std::string arg = optarg;
          if (arg.compare("none") == 0) {
            params_->compression_algorithm = cb::COMPRESS_NONE;
          } else if (arg.compare("deflate") == 0) {
            params_->compression_algorithm = cb::COMPRESS_DEFLATE;
          } else if (arg.compare("gzip") == 0) {
            params_->compression_algorithm = cb::COMPRESS_GZIP;
          } else {
            Usage(
                "Failed to parse --grpc-compression-algorithm. Unsupported "
                "type provided: '" +
                arg +
                "'. The available options are 'gzip', 'deflate', or 'none'.");
          }
          params_->using_grpc_compression = true;
          break;
        }
        case long_option_idx_base + 26: {
          std::string arg = optarg;
          if (arg.compare("time_windows") == 0) {
            params_->measurement_mode = MeasurementMode::TIME_WINDOWS;
          } else if (arg.compare("count_windows") == 0) {
            params_->measurement_mode = MeasurementMode::COUNT_WINDOWS;
          } else {
            Usage(
                "Failed to parse --measurement-mode. Unsupported type "
                "provided: '" +
                arg +
                "'. The available options are 'time_windows' or "
                "'count_windows'.");
          }
          break;
        }
        case long_option_idx_base + 27: {
          std::string request_count{optarg};
          if (std::stoi(request_count) > 0) {
            params_->measurement_request_count = std::stoull(request_count);
          } else {
            Usage(
                "Failed to parse --measurement-request-count. The value must "
                "be > 0.");
          }
          break;
        }
        case long_option_idx_base + 28: {
          params_->triton_server_path = optarg;
          break;
        }
        case long_option_idx_base + 29: {
          params_->model_repository_path = optarg;
          break;
        }
        case long_option_idx_base + 30: {
          std::string arg = optarg;
          int64_t start_id;
          int64_t end_id;
          size_t pos = 0;
          int index = 0;
          while (pos != std::string::npos) {
            size_t colon_pos = arg.find(":", pos);
            if (index > 1) {
              Usage(
                  "Failed to parse --sequence-id-range. The value does not "
                  "match <start:end>.");
            }
            if (colon_pos == std::string::npos) {
              std::string sequence_id{arg.substr(pos, colon_pos)};
              if (index == 0) {
                start_id = std::stoi(sequence_id);
              } else {
                end_id = std::stoi(sequence_id);
              }
              pos = colon_pos;
            } else {
              std::string sequence_id{arg.substr(pos, colon_pos - pos)};
              start_id = std::stoi(sequence_id);
              pos = colon_pos + 1;
              index++;
            }
          }

          // Check for invalid inputs
          if (start_id < 0 || end_id < 0) {
            Usage(
                "Failed to parse --sequence-id-range. The range values must be "
                ">= 0.");
          } else if (start_id > end_id) {
            Usage(
                "Failed to parse --sequence-id-range. The 'end' value must be "
                "greater than 'start' value.");
          }

          if (index == 0) {  // Only start ID is given
            params_->start_sequence_id = start_id;
          } else {
            params_->start_sequence_id = start_id;
            params_->sequence_id_range = end_id - start_id;
          }
          break;
        }
        case long_option_idx_base + 31: {
          params_->ssl_options.ssl_grpc_use_ssl = true;
          break;
        }
        case long_option_idx_base + 32: {
          if (IsFile(optarg)) {
            params_->ssl_options.ssl_grpc_root_certifications_file = optarg;
          } else {
            Usage(
                "Failed to parse --ssl-grpc-root-certifications-file. The "
                "value must be a valid file path.");
          }
          break;
        }
        case long_option_idx_base + 33: {
          if (IsFile(optarg)) {
            params_->ssl_options.ssl_grpc_private_key_file = optarg;
          } else {
            Usage(
                "Failed to parse --ssl-grpc-private-key-file. The value must "
                "be a valid file path.");
          }
          break;
        }
        case long_option_idx_base + 34: {
          if (IsFile(optarg)) {
            params_->ssl_options.ssl_grpc_certificate_chain_file = optarg;
          } else {
            Usage(
                "Failed to parse --ssl-grpc-certificate-chain-file. The value "
                "must be a valid file path.");
          }
          break;
        }
        case long_option_idx_base + 35: {
          if (std::atol(optarg) == 0 || std::atol(optarg) == 1) {
            params_->ssl_options.ssl_https_verify_peer = std::atol(optarg);
          } else {
            Usage(
                "Failed to parse --ssl-https-verify-peer. The value must be "
                "either 0 or 1.");
          }
          break;
        }
        case long_option_idx_base + 36: {
          if (std::atol(optarg) == 0 || std::atol(optarg) == 1 ||
              std::atol(optarg) == 2) {
            params_->ssl_options.ssl_https_verify_host = std::atol(optarg);
          } else {
            Usage(
                "Failed to parse --ssl-https-verify-host. The value must be "
                "either 0, 1, or 2.");
          }
          break;
        }
        case long_option_idx_base + 37: {
          if (IsFile(optarg)) {
            params_->ssl_options.ssl_https_ca_certificates_file = optarg;
          } else {
            Usage(
                "Failed to parse --ssl-https-ca-certificates-file. The value "
                "must be a valid file path.");
          }
          break;
        }
        case long_option_idx_base + 38: {
          if (IsFile(optarg)) {
            params_->ssl_options.ssl_https_client_certificate_file = optarg;
          } else {
            Usage(
                "Failed to parse --ssl-https-client-certificate-file. The "
                "value must be a valid file path.");
          }
          break;
        }
        case long_option_idx_base + 39: {
          if (std::string(optarg) == "PEM" || std::string(optarg) == "DER") {
            params_->ssl_options.ssl_https_client_certificate_type = optarg;
          } else {
            Usage(
                "Failed to parse --ssl-https-client-certificate-type. "
                "Unsupported type provided: '" +
                std::string{optarg} +
                "'. The available options are 'PEM' or 'DER'.");
          }
          break;
        }
        case long_option_idx_base + 40: {
          if (IsFile(optarg)) {
            params_->ssl_options.ssl_https_private_key_file = optarg;
          } else {
            Usage(
                "Failed to parse --ssl-https-private-key-file. The value must "
                "be a valid file path.");
          }
          break;
        }
        case long_option_idx_base + 41: {
          if (std::string(optarg) == "PEM" || std::string(optarg) == "DER") {
            params_->ssl_options.ssl_https_private_key_type = optarg;
          } else {
            Usage(
                "Failed to parse --ssl-https-private-key-type. Unsupported "
                "type provided: '" +
                std::string{optarg} +
                "'. The available options are 'PEM' or 'DER'.");
          }
          break;
        }
        case long_option_idx_base + 42: {
          params_->verbose_csv = true;
          break;
        }
        case long_option_idx_base + 43: {
          params_->enable_mpi = true;
          break;
        }
        case long_option_idx_base + 44: {
          std::string trace_level{optarg};
          if (trace_level == "OFF" || trace_level == "TIMESTAMPS" ||
              trace_level == "TENSORS") {
            params_->trace_options["trace_level"] = {trace_level};
          } else {
            Usage(
                "Failed to parse --trace-level. Unsupported type provided: '" +
                trace_level +
                "'. The available options are 'OFF', 'TIMESTAMPS', or "
                "'TENSORS'.");
          }
          break;
        }
        case long_option_idx_base + 45: {
          params_->trace_options["trace_rate"] = {optarg};
          break;
        }
        case long_option_idx_base + 46: {
          std::string trace_count{optarg};
          if (std::stoi(trace_count) >= -1) {
            params_->trace_options["trace_count"] = {trace_count};
          } else {
            Usage(
                "Failed to parse --trace-count. The value must be >= 0 or set "
                "to -1 (default).");
          }
          break;
        }
        case long_option_idx_base + 47: {
          std::string log_frequency{optarg};
          if (std::stoi(log_frequency) >= 0) {
            params_->trace_options["log_frequency"] = {log_frequency};
          } else {
            Usage("Failed to parse --log-frequency. The value must be >= 0.");
          }
          break;
        }
        case long_option_idx_base + 48: {
          params_->should_collect_metrics = true;
          break;
        }
        case long_option_idx_base + 49: {
          params_->metrics_url = optarg;
          params_->metrics_url_specified = true;
          break;
        }
        case long_option_idx_base + 50: {
          std::string metrics_interval_ms{optarg};
          if (std::stoi(metrics_interval_ms) > 0) {
            params_->metrics_interval_ms = std::stoull(metrics_interval_ms);
            params_->metrics_interval_ms_specified = true;
          } else {
            Usage(
                "Failed to parse --metrics-interval. The value must be > 0 "
                "msecs.");
          }
          break;
        }
        case long_option_idx_base + 51: {
          params_->sequence_length_variation = std::stod(optarg);
          break;
        }
        case long_option_idx_base + 52: {
          std::string arg = optarg;

          // Remove all spaces in the string
          arg.erase(
              std::remove_if(arg.begin(), arg.end(), ::isspace), arg.end());

          std::stringstream ss(arg);
          while (ss.good()) {
            std::string model_name;
            std::string model_version{""};
            std::string tmp_model_name;

            getline(ss, tmp_model_name, ',');

            size_t colon_pos = tmp_model_name.find(":");

            if (colon_pos == std::string::npos) {
              model_name = tmp_model_name;
            } else {
              model_name = tmp_model_name.substr(0, colon_pos);
              model_version = tmp_model_name.substr(colon_pos + 1);
            }

            params_->bls_composing_models.push_back(
                {model_name, model_version});
          }
          break;
        }
        case long_option_idx_base + 53: {
          params_->serial_sequences = true;
          break;
        }
        case long_option_idx_base + 54: {
          cb::TensorFormat input_tensor_format{ParseTensorFormat(optarg)};
          if (input_tensor_format == cb::TensorFormat::UNKNOWN) {
            Usage(
                "Failed to parse --input-tensor-format. Unsupported type "
                "provided: '" +
                std::string{optarg} +
                "'. The available options are 'binary' or 'json'.");
          }
          params_->input_tensor_format = input_tensor_format;
          break;
        }
        case long_option_idx_base + 55: {
          cb::TensorFormat output_tensor_format{ParseTensorFormat(optarg)};
          if (output_tensor_format == cb::TensorFormat::UNKNOWN) {
            Usage(
                "Failed to parse --output-tensor-format. Unsupported type "
                "provided: '" +
                std::string{optarg} +
                "'. The available options are 'binary' or 'json'.");
          }
          params_->output_tensor_format = output_tensor_format;
          break;
        }
        case long_option_idx_base + 56: {
          PrintVersion();
          break;
        }
        case long_option_idx_base + 57: {
          std::string profile_export_file{optarg};
          if (IsFile(profile_export_file) || IsDirectory(profile_export_file)) {
            Usage(
                "Failed to parse --profile-export-file. Path must not already "
                "exist.");
          }
          params_->profile_export_file = profile_export_file;
          break;
        }
        case long_option_idx_base + 58: {
          params_->is_using_periodic_concurrency_mode = true;
          std::string arg = optarg;
          std::vector<std::string> values{SplitString(arg)};
          if (values.size() < 2) {
            Usage(
                "Failed to parse --periodic-concurrency-range. Both <start> "
                "and <end> values must be provided.");
          } else if (values.size() > 3) {
            Usage(
                "Failed to parse --periodic-concurrency-range. The value does "
                "not match <start:end:step>.");
          }

          for (size_t i = 0; i < values.size(); ++i) {
            uint64_t val = std::stoull(values[i]);
            if (i == 0) {
              params_->periodic_concurrency_range.start = val;
            } else if (i == 1) {
              params_->periodic_concurrency_range.end = val;
            } else if (i == 2) {
              params_->periodic_concurrency_range.step = val;
            }
          }

          Range<uint64_t> range{params_->periodic_concurrency_range};
          if (range.step == 0) {
            Usage(
                "Failed to parse --periodic-concurrency-range. The <step> "
                "value must be > 0.");
          } else if (range.start > range.end) {
            Usage(
                "Failed to parse --periodic-concurrency-range. The <start> "
                "must be <= <end>.");
          } else if ((range.end - range.start) % range.step != 0) {
            Usage(
                "Failed to parse --periodic-concurrency-range. The <step> "
                "value must be a factor of the range size (<end> - <start>).");
          }
          break;
        }
        case long_option_idx_base + 59: {
          std::string request_period{optarg};
          if (std::stoi(request_period) > 0) {
            params_->request_period = std::stoull(request_period);
          } else {
            Usage("Failed to parse --request-period. The value must be > 0");
          }
          break;
        }
        case long_option_idx_base + 60: {
          std::string arg = optarg;
          std::vector<std::string> values{SplitString(arg)};
          if (values.size() != 3) {
            Usage(
                "Failed to parse --request-parameter. The value does not match "
                "<name:value:type>.");
          }

          std::for_each(values.begin(), values.end(), ToLowerCase);
          std::string name{values[0]};
          std::string value{values[1]};
          std::string type{values[2]};

          cb::RequestParameter param;
          param.name = name;
          param.value = value;
          param.type = type;
          params_->request_parameters[name] = param;
          break;
        }
        case long_option_idx_base + 61: {
          params_->endpoint = optarg;
          break;
        }
        case long_option_idx_base + 62: {
          if (std::stoi(optarg) < 0) {
            Usage("Failed to parse --request-count. The value must be > 0.");
          }
          params_->request_count = std::stoi(optarg);
          break;
        }
<<<<<<< HEAD
        case 63: {
          std::vector<float> schedule;
          std::string arg = optarg;
          std::vector<std::string> float_strings = SplitString(optarg, ",");
          for (const std::string& str : float_strings) {
            schedule.push_back(std::stof(str));
          }
          params_->schedule = schedule;
=======
        case long_option_idx_base + 63: {
          if (std::stoi(optarg) < 0) {
            Usage(
                "Failed to parse --warmup-request-count. The value must be >= "
                "0.");
          }
          params_->warmup_request_count = std::stoi(optarg);
>>>>>>> 292cdd9c
          break;
        }
        case 'v':
          params_->extra_verbose = params_->verbose;
          params_->verbose = true;
          break;
        case 'z':
          params_->zero_input = true;
          break;
        case 'd':
          params_->using_old_options = true;
          params_->dynamic_concurrency_mode = true;
          break;
        case 'u':
          params_->url_specified = true;
          params_->url = optarg;
          break;
        case 'm':
          params_->model_name = optarg;
          break;
        case 'x':
          params_->model_version = optarg;
          break;
        case 'b': {
          std::string batch_size{optarg};
          if (std::stoi(batch_size) > 0) {
            params_->batch_size = std::stoull(batch_size);
            params_->using_batch_size = true;
          } else {
            Usage("Failed to parse -b (batch size). The value must be > 0.");
          }
          break;
        }
        case 't':
          params_->using_old_options = true;
          params_->concurrent_request_count = std::atoi(optarg);
          break;
        case 'i':
          params_->protocol = ParseProtocol(optarg);
          break;
        case 'H': {
          std::string arg = optarg;
          std::string header = arg.substr(0, arg.find(":"));
          (*params_->http_headers)[header] = arg.substr(header.size() + 1);
          break;
        }
        case 'c':
          params_->using_old_options = true;
          params_->max_concurrency = std::atoi(optarg);
          break;
        case 'f':
          params_->filename = optarg;
          break;
        case '_':
          Usage();
          break;
      }
    }
    catch (const std::invalid_argument& ia) {
      if (opt < long_option_idx_base) {  // short options
        Usage(
            "Failed to parse -" + std::string{(char)opt} +
            ". Invalid value provided: " + std::string{optarg});
      } else {
        Usage(
            "Failed to parse --" +
            std::string{long_options[opt - long_option_idx_base].name} +
            ". Invalid value provided: " + std::string{optarg});
      }
    }
  }

  params_->mpi_driver = std::shared_ptr<triton::perfanalyzer::MPIDriver>{
      std::make_shared<triton::perfanalyzer::MPIDriver>(params_->enable_mpi)};
  params_->mpi_driver->MPIInit(&argc, &argv);

  if (!params_->url_specified &&
      (params_->protocol == cb::ProtocolType::GRPC)) {
    if (params_->kind == cb::BackendKind::TRITON) {
      params_->url = "localhost:8001";
    } else if (params_->kind == cb::BackendKind::TENSORFLOW_SERVING) {
      params_->url = "localhost:8500";
    }
  }

  // Overriding the max_threads default for request_rate search
  if (!params_->max_threads_specified && params_->targeting_concurrency()) {
    params_->max_threads =
        std::max(DEFAULT_MAX_THREADS, params_->concurrency_range.end);
  }

  if (params_->using_custom_intervals) {
    // Will be using user-provided time intervals, hence no control variable.
    params_->search_mode = SearchMode::NONE;
  }

  // When the request-count feature is enabled, override the measurement mode to
  // be count windows with a window size of the requested count
  if (params_->request_count) {
    params_->measurement_mode = MeasurementMode::COUNT_WINDOWS;
    params_->measurement_request_count = params_->request_count;
  }
}

void
CLParser::VerifyOptions()
{
  if (params_->model_name.empty()) {
    Usage("Failed to parse -m (model name). The value must be specified.");
  }
  if (params_->concurrency_range.start <= 0 ||
      params_->concurrent_request_count < 0) {
    Usage("The start of the search range must be > 0");
  }
  if (params_->request_rate_range[SEARCH_RANGE::kSTART] <= 0) {
    Usage(
        "Failed to parse --request-rate-range. The start of the search range "
        "must be > 0.");
  }
  if (params_->protocol == cb::ProtocolType::UNKNOWN) {
    Usage(
        "Failed to parse -i (protocol). The value should be either HTTP or "
        "gRPC.");
  }
  if (params_->streaming && (params_->protocol != cb::ProtocolType::GRPC &&
                             params_->kind != cb::BackendKind::TRITON_C_API)) {
    Usage("Streaming is only allowed with gRPC protocol and Triton C API.");
  }
  if (params_->using_grpc_compression &&
      (params_->protocol != cb::ProtocolType::GRPC)) {
    Usage("Using compression algorithm is only allowed with gRPC protocol.");
  }
  if (params_->sequence_length_variation < 0.0) {
    Usage(
        "Failed to parse --sequence-length-variation. The value must be >= "
        "0.0.");
  }
  if (params_->start_sequence_id == 0) {
    params_->start_sequence_id = 1;
    std::cerr << "WARNING: using an invalid start sequence id. Perf Analyzer"
              << " will use default value if it is measuring on sequence model."
              << std::endl;
  }
  if (params_->percentile != -1 &&
      (params_->percentile > 99 || params_->percentile < 1)) {
    Usage(
        "Failed to parse --percentile. The value must be -1 for not reporting "
        "or in range (0, 100).");
  }
  if (params_->zero_input && !params_->user_data.empty()) {
    Usage("The -z flag cannot be set when --data-directory is provided.");
  }
  if (params_->async && params_->forced_sync) {
    Usage("Cannot specify --async and --sync simultaneously.");
  }

  if (params_->using_concurrency_range && params_->using_old_options) {
    Usage("Cannot use deprecated options with --concurrency-range.");
  } else if (params_->using_old_options) {
    if (params_->dynamic_concurrency_mode) {
      params_->concurrency_range.end = params_->max_concurrency;
    }
    params_->concurrency_range.start = params_->concurrent_request_count;
  }

  if (params_->using_request_rate_range && params_->using_old_options) {
    Usage("Cannot use concurrency options with --request-rate-range.");
  }

  std::vector<bool> load_modes{
      params_->is_using_periodic_concurrency_mode,
      params_->using_concurrency_range, params_->using_request_rate_range,
      params_->using_custom_intervals};
  if (std::count(load_modes.begin(), load_modes.end(), true) > 1) {
    Usage(
        "Cannot specify more then one inference load mode. Please choose only "
        "one of the following modes: --concurrency-range, "
        "--periodic-concurrency-range, --request-rate-range, or "
        "--request-intervals.");
  }

  if (params_->is_using_periodic_concurrency_mode && !params_->streaming) {
    Usage(
        "The --periodic-concurrency-range option requires bi-directional gRPC "
        "streaming.");
  }

  if (params_->is_using_periodic_concurrency_mode &&
      (params_->profile_export_file == "")) {
    Usage(
        "Must provide --profile-export-file when using the "
        "--periodic-concurrency-range option.");
  }

  if (params_->is_using_periodic_concurrency_mode) {
    if (params_->periodic_concurrency_range.end == pa::NO_LIMIT) {
      std::cerr
          << "WARNING: The maximum attainable concurrency will be limited by "
             "max_threads specification."
          << std::endl;
      params_->periodic_concurrency_range.end = params_->max_threads;
    } else {
      if (params_->max_threads_specified) {
        std::cerr << "WARNING: Overriding max_threads specification to ensure "
                     "requested concurrency range."
                  << std::endl;
      }
      params_->max_threads = std::max(
          params_->max_threads, params_->periodic_concurrency_range.end);
    }
  }

  if (params_->request_parameters.size() > 0 &&
      params_->protocol != cb::ProtocolType::GRPC) {
    Usage(
        "The --request-parameter option is currently only supported by gRPC "
        "protocol.");
  }

  if (params_->using_request_rate_range && params_->mpi_driver->IsMPIRun() &&
      (params_->request_rate_range[SEARCH_RANGE::kEND] != 1.0 ||
       params_->request_rate_range[SEARCH_RANGE::kSTEP] != 1.0)) {
    Usage("Cannot specify --request-rate-range when in multi-model mode.");
  }

  if (params_->using_custom_intervals && params_->using_old_options) {
    Usage("Cannot use deprecated options with --request-intervals.");
  }

  if ((params_->using_custom_intervals) &&
      (params_->using_request_rate_range || params_->using_concurrency_range)) {
    Usage(
        "Cannot use --concurrency-range or --request-rate-range "
        "along with --request-intervals.");
  }

  if (params_->using_concurrency_range && params_->mpi_driver->IsMPIRun() &&
      (params_->concurrency_range.end != 1 ||
       params_->concurrency_range.step != 1)) {
    Usage("Cannot specify --concurrency-range when in multi-model mode.");
  }

  if (((params_->concurrency_range.end == NO_LIMIT) ||
       (params_->request_rate_range[SEARCH_RANGE::kEND] ==
        static_cast<double>(NO_LIMIT))) &&
      (params_->latency_threshold_ms == NO_LIMIT)) {
    Usage(
        "The end of the search range and the latency limit can not be both 0 "
        "(or 0.0) simultaneously");
  }

  if (((params_->concurrency_range.end == NO_LIMIT) ||
       (params_->request_rate_range[SEARCH_RANGE::kEND] ==
        static_cast<double>(NO_LIMIT))) &&
      (params_->search_mode == SearchMode::BINARY)) {
    Usage("The end of the range can not be 0 (or 0.0) for binary search mode.");
  }

  if ((params_->search_mode == SearchMode::BINARY) &&
      (params_->latency_threshold_ms == NO_LIMIT)) {
    Usage("The --latency-threshold cannot be 0 for binary search mode.");
  }

  if (((params_->concurrency_range.end < params_->concurrency_range.start) ||
       (params_->request_rate_range[SEARCH_RANGE::kEND] <
        params_->request_rate_range[SEARCH_RANGE::kSTART])) &&
      (params_->search_mode == SearchMode::BINARY)) {
    Usage(
        "The end of the range can not be less than start of the range for "
        "binary search mode.");
  }

  if (params_->request_count != 0) {
    if (params_->using_concurrency_range) {
      if (params_->request_count < params_->concurrency_range.start) {
        Usage("request-count can not be less than concurrency");
      }
      if (params_->concurrency_range.start < params_->concurrency_range.end) {
        Usage(
            "request-count not supported with multiple concurrency values in "
            "one run");
      }
    }
    if (params_->using_request_rate_range) {
      if (params_->request_count <
          static_cast<int>(params_->request_rate_range[0])) {
        Usage("request-count can not be less than request-rate");
      }
      if (params_->request_rate_range[SEARCH_RANGE::kSTART] <
          params_->request_rate_range[SEARCH_RANGE::kEND]) {
        Usage(
            "request-count not supported with multiple request-rate values in "
            "one run");
      }
    }
  }

  if (params_->kind == cb::TENSORFLOW_SERVING) {
    if (params_->protocol != cb::ProtocolType::GRPC) {
      Usage(
          "perf_analyzer supports only grpc protocol for TensorFlow Serving.");
    } else if (params_->streaming) {
      Usage("perf_analyzer does not support streaming for TensorFlow Serving.");
    } else if (params_->async) {
      Usage("perf_analyzer does not support async API for TensorFlow Serving.");
    } else if (!params_->using_batch_size) {
      params_->batch_size = 0;
    }
  } else if (params_->kind == cb::TORCHSERVE) {
    if (params_->user_data.empty()) {
      Usage(
          "--input-data should be provided with a json file with "
          "input data for torchserve.");
    }
  }

  if (params_->kind == cb::BackendKind::TRITON_C_API) {
    if (params_->triton_server_path.empty()) {
      Usage(
          "--triton-server-path should not be empty when using "
          "service-kind=triton_c_api.");
    }

    if (params_->model_repository_path.empty()) {
      Usage(
          "--model-repository should not be empty when using "
          "service-kind=triton_c_api.");
    }

    // Decoupled models run via Triton C API do not support shared memory
    if (params_->async && params_->streaming &&
        params_->shared_memory_type != SharedMemoryType::NO_SHARED_MEMORY) {
      Usage(
          "Cannot use --shared-memory=system or --shared-memory=cuda with "
          "--service-kind=triton_c_api and --async and --streaming.");
    }

    params_->protocol = cb::ProtocolType::UNKNOWN;
  }

  if (params_->kind == cb::BackendKind::OPENAI) {
    if (params_->user_data.empty()) {
      Usage("Must supply --input-data for OpenAI service kind.");
    }
    if (params_->endpoint.empty()) {
      Usage(
          "Must supply --endpoint for OpenAI service kind. For example, "
          "\"v1/chat/completions\".");
    }
    if (!params_->async) {
      Usage("Only async mode is currently supported for OpenAI service-kind");
    }
    if (params_->batch_size != 1) {
      Usage("Batching is not currently supported with OpenAI service-kind");
    }
  }

  if (params_->should_collect_metrics &&
      params_->kind != cb::BackendKind::TRITON) {
    Usage(
        "Server-side metric collection is only supported with Triton client "
        "backend.");
  }

  if (params_->metrics_url_specified &&
      params_->should_collect_metrics == false) {
    Usage(
        "Must specify --collect-metrics when using the --metrics-url option.");
  }

  if (params_->metrics_interval_ms_specified &&
      params_->should_collect_metrics == false) {
    Usage(
        "Must specify --collect-metrics when using the --metrics-interval "
        "option.");
  }

  if (params_->should_collect_metrics && !params_->metrics_url_specified) {
    // Update the default metrics URL to be associated with the input URL
    // instead of localhost
    //
    size_t colon_pos = params_->url.find(':');
    if (colon_pos != std::string::npos) {
      params_->metrics_url =
          params_->url.substr(0, colon_pos) + ":8002/metrics";
    }
  }
}

}}  // namespace triton::perfanalyzer<|MERGE_RESOLUTION|>--- conflicted
+++ resolved
@@ -36,7 +36,8 @@
 
 #include "perf_analyzer_exception.h"
 
-namespace triton { namespace perfanalyzer {
+namespace triton {
+namespace perfanalyzer {
 
 PAParamsPtr
 CLParser::Parse(int argc, char** argv)
@@ -828,72 +829,6 @@
 
   // {name, has_arg, *flag, val}
   static struct option long_options[] = {
-<<<<<<< HEAD
-      {"streaming", no_argument, 0, 0},
-      {"max-threads", required_argument, 0, 1},
-      {"sequence-length", required_argument, 0, 2},
-      {"percentile", required_argument, 0, 3},
-      {"data-directory", required_argument, 0, 4},
-      {"shape", required_argument, 0, 5},
-      {"measurement-interval", required_argument, 0, 6},
-      {"concurrency-range", required_argument, 0, 7},
-      {"latency-threshold", required_argument, 0, 8},
-      {"stability-percentage", required_argument, 0, 9},
-      {"max-trials", required_argument, 0, 10},
-      {"input-data", required_argument, 0, 11},
-      {"string-length", required_argument, 0, 12},
-      {"string-data", required_argument, 0, 13},
-      {"async", no_argument, 0, 14},
-      {"sync", no_argument, 0, 15},
-      {"request-rate-range", required_argument, 0, 16},
-      {"num-of-sequences", required_argument, 0, 17},
-      {"binary-search", no_argument, 0, 18},
-      {"request-distribution", required_argument, 0, 19},
-      {"request-intervals", required_argument, 0, 20},
-      {"shared-memory", required_argument, 0, 21},
-      {"output-shared-memory-size", required_argument, 0, 22},
-      {"service-kind", required_argument, 0, 23},
-      {"model-signature-name", required_argument, 0, 24},
-      {"grpc-compression-algorithm", required_argument, 0, 25},
-      {"measurement-mode", required_argument, 0, 26},
-      {"measurement-request-count", required_argument, 0, 27},
-      {"triton-server-directory", required_argument, 0, 28},
-      {"model-repository", required_argument, 0, 29},
-      {"sequence-id-range", required_argument, 0, 30},
-      {"ssl-grpc-use-ssl", no_argument, 0, 31},
-      {"ssl-grpc-root-certifications-file", required_argument, 0, 32},
-      {"ssl-grpc-private-key-file", required_argument, 0, 33},
-      {"ssl-grpc-certificate-chain-file", required_argument, 0, 34},
-      {"ssl-https-verify-peer", required_argument, 0, 35},
-      {"ssl-https-verify-host", required_argument, 0, 36},
-      {"ssl-https-ca-certificates-file", required_argument, 0, 37},
-      {"ssl-https-client-certificate-file", required_argument, 0, 38},
-      {"ssl-https-client-certificate-type", required_argument, 0, 39},
-      {"ssl-https-private-key-file", required_argument, 0, 40},
-      {"ssl-https-private-key-type", required_argument, 0, 41},
-      {"verbose-csv", no_argument, 0, 42},
-      {"enable-mpi", no_argument, 0, 43},
-      {"trace-level", required_argument, 0, 44},
-      {"trace-rate", required_argument, 0, 45},
-      {"trace-count", required_argument, 0, 46},
-      {"log-frequency", required_argument, 0, 47},
-      {"collect-metrics", no_argument, 0, 48},
-      {"metrics-url", required_argument, 0, 49},
-      {"metrics-interval", required_argument, 0, 50},
-      {"sequence-length-variation", required_argument, 0, 51},
-      {"bls-composing-models", required_argument, 0, 52},
-      {"serial-sequences", no_argument, 0, 53},
-      {"input-tensor-format", required_argument, 0, 54},
-      {"output-tensor-format", required_argument, 0, 55},
-      {"version", no_argument, 0, 56},
-      {"profile-export-file", required_argument, 0, 57},
-      {"periodic-concurrency-range", required_argument, 0, 58},
-      {"request-period", required_argument, 0, 59},
-      {"request-parameter", required_argument, 0, 60},
-      {"endpoint", required_argument, 0, 61},
-      {"request-count", required_argument, 0, 62},
-      {"schedule", required_argument, 0, 63},
-=======
       {"streaming", no_argument, 0, long_option_idx_base + 0},
       {"max-threads", required_argument, 0, long_option_idx_base + 1},
       {"sequence-length", required_argument, 0, long_option_idx_base + 2},
@@ -974,7 +909,7 @@
       {"endpoint", required_argument, 0, long_option_idx_base + 61},
       {"request-count", required_argument, 0, long_option_idx_base + 62},
       {"warmup-request-count", required_argument, 0, long_option_idx_base + 63},
->>>>>>> 292cdd9c
+      {"schedule", required_argument, 0, long_option_idx_base + 64},
       {0, 0, 0, 0}};
 
   // Parse commandline...
@@ -1717,8 +1652,16 @@
           params_->request_count = std::stoi(optarg);
           break;
         }
-<<<<<<< HEAD
-        case 63: {
+        case long_option_idx_base + 63: {
+          if (std::stoi(optarg) < 0) {
+            Usage(
+                "Failed to parse --warmup-request-count. The value must be >= "
+                "0.");
+          }
+          params_->warmup_request_count = std::stoi(optarg);
+          break;
+        }
+        case long_option_idx_base + 64: {
           std::vector<float> schedule;
           std::string arg = optarg;
           std::vector<std::string> float_strings = SplitString(optarg, ",");
@@ -1726,402 +1669,405 @@
             schedule.push_back(std::stof(str));
           }
           params_->schedule = schedule;
-=======
-        case long_option_idx_base + 63: {
-          if (std::stoi(optarg) < 0) {
-            Usage(
-                "Failed to parse --warmup-request-count. The value must be >= "
-                "0.");
-          }
-          params_->warmup_request_count = std::stoi(optarg);
->>>>>>> 292cdd9c
-          break;
-        }
-        case 'v':
-          params_->extra_verbose = params_->verbose;
-          params_->verbose = true;
-          break;
-        case 'z':
-          params_->zero_input = true;
-          break;
-        case 'd':
-          params_->using_old_options = true;
-          params_->dynamic_concurrency_mode = true;
-          break;
-        case 'u':
-          params_->url_specified = true;
-          params_->url = optarg;
-          break;
-        case 'm':
-          params_->model_name = optarg;
-          break;
-        case 'x':
-          params_->model_version = optarg;
-          break;
-        case 'b': {
-          std::string batch_size{optarg};
-          if (std::stoi(batch_size) > 0) {
-            params_->batch_size = std::stoull(batch_size);
-            params_->using_batch_size = true;
-          } else {
-            Usage("Failed to parse -b (batch size). The value must be > 0.");
-          }
-          break;
-        }
-        case 't':
-          params_->using_old_options = true;
-          params_->concurrent_request_count = std::atoi(optarg);
-          break;
-        case 'i':
-          params_->protocol = ParseProtocol(optarg);
-          break;
-        case 'H': {
-          std::string arg = optarg;
-          std::string header = arg.substr(0, arg.find(":"));
-          (*params_->http_headers)[header] = arg.substr(header.size() + 1);
-          break;
-        }
-        case 'c':
-          params_->using_old_options = true;
-          params_->max_concurrency = std::atoi(optarg);
-          break;
-        case 'f':
-          params_->filename = optarg;
-          break;
-        case '_':
-          Usage();
-          break;
+          break;
+          case 'v':
+            params_->extra_verbose = params_->verbose;
+            params_->verbose = true;
+            break;
+          case 'z':
+            params_->zero_input = true;
+            break;
+          case 'd':
+            params_->using_old_options = true;
+            params_->dynamic_concurrency_mode = true;
+            break;
+          case 'u':
+            params_->url_specified = true;
+            params_->url = optarg;
+            break;
+          case 'm':
+            params_->model_name = optarg;
+            break;
+          case 'x':
+            params_->model_version = optarg;
+            break;
+          case 'b': {
+            std::string batch_size{optarg};
+            if (std::stoi(batch_size) > 0) {
+              params_->batch_size = std::stoull(batch_size);
+              params_->using_batch_size = true;
+            } else {
+              Usage("Failed to parse -b (batch size). The value must be > 0.");
+            }
+            break;
+          }
+          case 't':
+            params_->using_old_options = true;
+            params_->concurrent_request_count = std::atoi(optarg);
+            break;
+          case 'i':
+            params_->protocol = ParseProtocol(optarg);
+            break;
+          case 'H': {
+            std::string arg = optarg;
+            std::string header = arg.substr(0, arg.find(":"));
+            (*params_->http_headers)[header] = arg.substr(header.size() + 1);
+            break;
+          }
+          case 'c':
+            params_->using_old_options = true;
+            params_->max_concurrency = std::atoi(optarg);
+            break;
+          case 'f':
+            params_->filename = optarg;
+            break;
+          case '?':
+            Usage();
+            break;
+        }
       }
-    }
-    catch (const std::invalid_argument& ia) {
-      if (opt < long_option_idx_base) {  // short options
+      catch (const std::invalid_argument& ia)
+      {
+        if (opt < long_option_idx_base) {  // short options
+          Usage(
+              "Failed to parse -" + std::string{(char)opt} +
+              ". Invalid value provided: " + std::string{optarg});
+        } else {
+          Usage(
+              "Failed to parse --" +
+              std::string{long_options[opt - long_option_idx_base].name} +
+              ". Invalid value provided: " + std::string{optarg});
+        }
+      }
+    }
+
+    params_->mpi_driver = std::shared_ptr<triton::perfanalyzer::MPIDriver>{
+        std::make_shared<triton::perfanalyzer::MPIDriver>(params_->enable_mpi)};
+    params_->mpi_driver->MPIInit(&argc, &argv);
+
+    if (!params_->url_specified &&
+        (params_->protocol == cb::ProtocolType::GRPC)) {
+      if (params_->kind == cb::BackendKind::TRITON) {
+        params_->url = "localhost:8001";
+      } else if (params_->kind == cb::BackendKind::TENSORFLOW_SERVING) {
+        params_->url = "localhost:8500";
+      }
+    }
+
+    // Overriding the max_threads default for request_rate search
+    if (!params_->max_threads_specified && params_->targeting_concurrency()) {
+      params_->max_threads =
+          std::max(DEFAULT_MAX_THREADS, params_->concurrency_range.end);
+    }
+
+    if (params_->using_custom_intervals) {
+      // Will be using user-provided time intervals, hence no control variable.
+      params_->search_mode = SearchMode::NONE;
+    }
+
+    // When the request-count feature is enabled, override the measurement mode
+    // to be count windows with a window size of the requested count
+    if (params_->request_count) {
+      params_->measurement_mode = MeasurementMode::COUNT_WINDOWS;
+      params_->measurement_request_count = params_->request_count;
+    }
+  }
+
+  void CLParser::VerifyOptions()
+  {
+    if (params_->model_name.empty()) {
+      Usage("Failed to parse -m (model name). The value must be specified.");
+    }
+    if (params_->concurrency_range.start <= 0 ||
+        params_->concurrent_request_count < 0) {
+      Usage("The start of the search range must be > 0");
+    }
+    if (params_->request_rate_range[SEARCH_RANGE::kSTART] <= 0) {
+      Usage(
+          "Failed to parse --request-rate-range. The start of the search range "
+          "must be > 0.");
+    }
+    if (params_->protocol == cb::ProtocolType::UNKNOWN) {
+      Usage(
+          "Failed to parse -i (protocol). The value should be either HTTP or "
+          "gRPC.");
+    }
+    if (params_->streaming &&
+        (params_->protocol != cb::ProtocolType::GRPC &&
+         params_->kind != cb::BackendKind::TRITON_C_API)) {
+      Usage("Streaming is only allowed with gRPC protocol and Triton C API.");
+    }
+    if (params_->using_grpc_compression &&
+        (params_->protocol != cb::ProtocolType::GRPC)) {
+      Usage("Using compression algorithm is only allowed with gRPC protocol.");
+    }
+    if (params_->sequence_length_variation < 0.0) {
+      Usage(
+          "Failed to parse --sequence-length-variation. The value must be >= "
+          "0.0.");
+    }
+    if (params_->start_sequence_id == 0) {
+      params_->start_sequence_id = 1;
+      std::cerr
+          << "WARNING: using an invalid start sequence id. Perf Analyzer"
+          << " will use default value if it is measuring on sequence model."
+          << std::endl;
+    }
+    if (params_->percentile != -1 &&
+        (params_->percentile > 99 || params_->percentile < 1)) {
+      Usage(
+          "Failed to parse --percentile. The value must be -1 for not "
+          "reporting "
+          "or in range (0, 100).");
+    }
+    if (params_->zero_input && !params_->user_data.empty()) {
+      Usage("The -z flag cannot be set when --data-directory is provided.");
+    }
+    if (params_->async && params_->forced_sync) {
+      Usage("Cannot specify --async and --sync simultaneously.");
+    }
+
+    if (params_->using_concurrency_range && params_->using_old_options) {
+      Usage("Cannot use deprecated options with --concurrency-range.");
+    } else if (params_->using_old_options) {
+      if (params_->dynamic_concurrency_mode) {
+        params_->concurrency_range.end = params_->max_concurrency;
+      }
+      params_->concurrency_range.start = params_->concurrent_request_count;
+    }
+
+    if (params_->using_request_rate_range && params_->using_old_options) {
+      Usage("Cannot use concurrency options with --request-rate-range.");
+    }
+
+    std::vector<bool> load_modes{
+        params_->is_using_periodic_concurrency_mode,
+        params_->using_concurrency_range, params_->using_request_rate_range,
+        params_->using_custom_intervals};
+    if (std::count(load_modes.begin(), load_modes.end(), true) > 1) {
+      Usage(
+          "Cannot specify more then one inference load mode. Please choose "
+          "only "
+          "one of the following modes: --concurrency-range, "
+          "--periodic-concurrency-range, --request-rate-range, or "
+          "--request-intervals.");
+    }
+
+    if (params_->is_using_periodic_concurrency_mode && !params_->streaming) {
+      Usage(
+          "The --periodic-concurrency-range option requires bi-directional "
+          "gRPC "
+          "streaming.");
+    }
+
+    if (params_->is_using_periodic_concurrency_mode &&
+        (params_->profile_export_file == "")) {
+      Usage(
+          "Must provide --profile-export-file when using the "
+          "--periodic-concurrency-range option.");
+    }
+
+    if (params_->is_using_periodic_concurrency_mode) {
+      if (params_->periodic_concurrency_range.end == pa::NO_LIMIT) {
+        std::cerr
+            << "WARNING: The maximum attainable concurrency will be limited by "
+               "max_threads specification."
+            << std::endl;
+        params_->periodic_concurrency_range.end = params_->max_threads;
+      } else {
+        if (params_->max_threads_specified) {
+          std::cerr
+              << "WARNING: Overriding max_threads specification to ensure "
+                 "requested concurrency range."
+              << std::endl;
+        }
+        params_->max_threads = std::max(
+            params_->max_threads, params_->periodic_concurrency_range.end);
+      }
+    }
+
+    if (params_->request_parameters.size() > 0 &&
+        params_->protocol != cb::ProtocolType::GRPC) {
+      Usage(
+          "The --request-parameter option is currently only supported by gRPC "
+          "protocol.");
+    }
+
+    if (params_->using_request_rate_range && params_->mpi_driver->IsMPIRun() &&
+        (params_->request_rate_range[SEARCH_RANGE::kEND] != 1.0 ||
+         params_->request_rate_range[SEARCH_RANGE::kSTEP] != 1.0)) {
+      Usage("Cannot specify --request-rate-range when in multi-model mode.");
+    }
+
+    if (params_->using_custom_intervals && params_->using_old_options) {
+      Usage("Cannot use deprecated options with --request-intervals.");
+    }
+
+    if ((params_->using_custom_intervals) &&
+        (params_->using_request_rate_range ||
+         params_->using_concurrency_range)) {
+      Usage(
+          "Cannot use --concurrency-range or --request-rate-range "
+          "along with --request-intervals.");
+    }
+
+    if (params_->using_concurrency_range && params_->mpi_driver->IsMPIRun() &&
+        (params_->concurrency_range.end != 1 ||
+         params_->concurrency_range.step != 1)) {
+      Usage("Cannot specify --concurrency-range when in multi-model mode.");
+    }
+
+    if (((params_->concurrency_range.end == NO_LIMIT) ||
+         (params_->request_rate_range[SEARCH_RANGE::kEND] ==
+          static_cast<double>(NO_LIMIT))) &&
+        (params_->latency_threshold_ms == NO_LIMIT)) {
+      Usage(
+          "The end of the search range and the latency limit can not be both 0 "
+          "(or 0.0) simultaneously");
+    }
+
+    if (((params_->concurrency_range.end == NO_LIMIT) ||
+         (params_->request_rate_range[SEARCH_RANGE::kEND] ==
+          static_cast<double>(NO_LIMIT))) &&
+        (params_->search_mode == SearchMode::BINARY)) {
+      Usage(
+          "The end of the range can not be 0 (or 0.0) for binary search mode.");
+    }
+
+    if ((params_->search_mode == SearchMode::BINARY) &&
+        (params_->latency_threshold_ms == NO_LIMIT)) {
+      Usage("The --latency-threshold cannot be 0 for binary search mode.");
+    }
+
+    if (((params_->concurrency_range.end < params_->concurrency_range.start) ||
+         (params_->request_rate_range[SEARCH_RANGE::kEND] <
+          params_->request_rate_range[SEARCH_RANGE::kSTART])) &&
+        (params_->search_mode == SearchMode::BINARY)) {
+      Usage(
+          "The end of the range can not be less than start of the range for "
+          "binary search mode.");
+    }
+
+    if (params_->request_count != 0) {
+      if (params_->using_concurrency_range) {
+        if (params_->request_count < params_->concurrency_range.start) {
+          Usage("request-count can not be less than concurrency");
+        }
+        if (params_->concurrency_range.start < params_->concurrency_range.end) {
+          Usage(
+              "request-count not supported with multiple concurrency values in "
+              "one run");
+        }
+      }
+      if (params_->using_request_rate_range) {
+        if (params_->request_count <
+            static_cast<int>(params_->request_rate_range[0])) {
+          Usage("request-count can not be less than request-rate");
+        }
+        if (params_->request_rate_range[SEARCH_RANGE::kSTART] <
+            params_->request_rate_range[SEARCH_RANGE::kEND]) {
+          Usage(
+              "request-count not supported with multiple request-rate values "
+              "in "
+              "one run");
+        }
+      }
+    }
+
+    if (params_->kind == cb::TENSORFLOW_SERVING) {
+      if (params_->protocol != cb::ProtocolType::GRPC) {
         Usage(
-            "Failed to parse -" + std::string{(char)opt} +
-            ". Invalid value provided: " + std::string{optarg});
-      } else {
+            "perf_analyzer supports only grpc protocol for TensorFlow "
+            "Serving.");
+      } else if (params_->streaming) {
         Usage(
-            "Failed to parse --" +
-            std::string{long_options[opt - long_option_idx_base].name} +
-            ". Invalid value provided: " + std::string{optarg});
+            "perf_analyzer does not support streaming for TensorFlow Serving.");
+      } else if (params_->async) {
+        Usage(
+            "perf_analyzer does not support async API for TensorFlow Serving.");
+      } else if (!params_->using_batch_size) {
+        params_->batch_size = 0;
       }
-    }
-  }
-
-  params_->mpi_driver = std::shared_ptr<triton::perfanalyzer::MPIDriver>{
-      std::make_shared<triton::perfanalyzer::MPIDriver>(params_->enable_mpi)};
-  params_->mpi_driver->MPIInit(&argc, &argv);
-
-  if (!params_->url_specified &&
-      (params_->protocol == cb::ProtocolType::GRPC)) {
-    if (params_->kind == cb::BackendKind::TRITON) {
-      params_->url = "localhost:8001";
-    } else if (params_->kind == cb::BackendKind::TENSORFLOW_SERVING) {
-      params_->url = "localhost:8500";
-    }
-  }
-
-  // Overriding the max_threads default for request_rate search
-  if (!params_->max_threads_specified && params_->targeting_concurrency()) {
-    params_->max_threads =
-        std::max(DEFAULT_MAX_THREADS, params_->concurrency_range.end);
-  }
-
-  if (params_->using_custom_intervals) {
-    // Will be using user-provided time intervals, hence no control variable.
-    params_->search_mode = SearchMode::NONE;
-  }
-
-  // When the request-count feature is enabled, override the measurement mode to
-  // be count windows with a window size of the requested count
-  if (params_->request_count) {
-    params_->measurement_mode = MeasurementMode::COUNT_WINDOWS;
-    params_->measurement_request_count = params_->request_count;
+    } else if (params_->kind == cb::TORCHSERVE) {
+      if (params_->user_data.empty()) {
+        Usage(
+            "--input-data should be provided with a json file with "
+            "input data for torchserve.");
+      }
+    }
+
+    if (params_->kind == cb::BackendKind::TRITON_C_API) {
+      if (params_->triton_server_path.empty()) {
+        Usage(
+            "--triton-server-path should not be empty when using "
+            "service-kind=triton_c_api.");
+      }
+
+      if (params_->model_repository_path.empty()) {
+        Usage(
+            "--model-repository should not be empty when using "
+            "service-kind=triton_c_api.");
+      }
+
+      // Decoupled models run via Triton C API do not support shared memory
+      if (params_->async && params_->streaming &&
+          params_->shared_memory_type != SharedMemoryType::NO_SHARED_MEMORY) {
+        Usage(
+            "Cannot use --shared-memory=system or --shared-memory=cuda with "
+            "--service-kind=triton_c_api and --async and --streaming.");
+      }
+
+      params_->protocol = cb::ProtocolType::UNKNOWN;
+    }
+
+    if (params_->kind == cb::BackendKind::OPENAI) {
+      if (params_->user_data.empty()) {
+        Usage("Must supply --input-data for OpenAI service kind.");
+      }
+      if (params_->endpoint.empty()) {
+        Usage(
+            "Must supply --endpoint for OpenAI service kind. For example, "
+            "\"v1/chat/completions\".");
+      }
+      if (!params_->async) {
+        Usage("Only async mode is currently supported for OpenAI service-kind");
+      }
+      if (params_->batch_size != 1) {
+        Usage("Batching is not currently supported with OpenAI service-kind");
+      }
+    }
+
+    if (params_->should_collect_metrics &&
+        params_->kind != cb::BackendKind::TRITON) {
+      Usage(
+          "Server-side metric collection is only supported with Triton client "
+          "backend.");
+    }
+
+    if (params_->metrics_url_specified &&
+        params_->should_collect_metrics == false) {
+      Usage(
+          "Must specify --collect-metrics when using the --metrics-url "
+          "option.");
+    }
+
+    if (params_->metrics_interval_ms_specified &&
+        params_->should_collect_metrics == false) {
+      Usage(
+          "Must specify --collect-metrics when using the --metrics-interval "
+          "option.");
+    }
+
+    if (params_->should_collect_metrics && !params_->metrics_url_specified) {
+      // Update the default metrics URL to be associated with the input URL
+      // instead of localhost
+      //
+      size_t colon_pos = params_->url.find(':');
+      if (colon_pos != std::string::npos) {
+        params_->metrics_url =
+            params_->url.substr(0, colon_pos) + ":8002/metrics";
+      }
+    }
   }
 }
-
-void
-CLParser::VerifyOptions()
-{
-  if (params_->model_name.empty()) {
-    Usage("Failed to parse -m (model name). The value must be specified.");
-  }
-  if (params_->concurrency_range.start <= 0 ||
-      params_->concurrent_request_count < 0) {
-    Usage("The start of the search range must be > 0");
-  }
-  if (params_->request_rate_range[SEARCH_RANGE::kSTART] <= 0) {
-    Usage(
-        "Failed to parse --request-rate-range. The start of the search range "
-        "must be > 0.");
-  }
-  if (params_->protocol == cb::ProtocolType::UNKNOWN) {
-    Usage(
-        "Failed to parse -i (protocol). The value should be either HTTP or "
-        "gRPC.");
-  }
-  if (params_->streaming && (params_->protocol != cb::ProtocolType::GRPC &&
-                             params_->kind != cb::BackendKind::TRITON_C_API)) {
-    Usage("Streaming is only allowed with gRPC protocol and Triton C API.");
-  }
-  if (params_->using_grpc_compression &&
-      (params_->protocol != cb::ProtocolType::GRPC)) {
-    Usage("Using compression algorithm is only allowed with gRPC protocol.");
-  }
-  if (params_->sequence_length_variation < 0.0) {
-    Usage(
-        "Failed to parse --sequence-length-variation. The value must be >= "
-        "0.0.");
-  }
-  if (params_->start_sequence_id == 0) {
-    params_->start_sequence_id = 1;
-    std::cerr << "WARNING: using an invalid start sequence id. Perf Analyzer"
-              << " will use default value if it is measuring on sequence model."
-              << std::endl;
-  }
-  if (params_->percentile != -1 &&
-      (params_->percentile > 99 || params_->percentile < 1)) {
-    Usage(
-        "Failed to parse --percentile. The value must be -1 for not reporting "
-        "or in range (0, 100).");
-  }
-  if (params_->zero_input && !params_->user_data.empty()) {
-    Usage("The -z flag cannot be set when --data-directory is provided.");
-  }
-  if (params_->async && params_->forced_sync) {
-    Usage("Cannot specify --async and --sync simultaneously.");
-  }
-
-  if (params_->using_concurrency_range && params_->using_old_options) {
-    Usage("Cannot use deprecated options with --concurrency-range.");
-  } else if (params_->using_old_options) {
-    if (params_->dynamic_concurrency_mode) {
-      params_->concurrency_range.end = params_->max_concurrency;
-    }
-    params_->concurrency_range.start = params_->concurrent_request_count;
-  }
-
-  if (params_->using_request_rate_range && params_->using_old_options) {
-    Usage("Cannot use concurrency options with --request-rate-range.");
-  }
-
-  std::vector<bool> load_modes{
-      params_->is_using_periodic_concurrency_mode,
-      params_->using_concurrency_range, params_->using_request_rate_range,
-      params_->using_custom_intervals};
-  if (std::count(load_modes.begin(), load_modes.end(), true) > 1) {
-    Usage(
-        "Cannot specify more then one inference load mode. Please choose only "
-        "one of the following modes: --concurrency-range, "
-        "--periodic-concurrency-range, --request-rate-range, or "
-        "--request-intervals.");
-  }
-
-  if (params_->is_using_periodic_concurrency_mode && !params_->streaming) {
-    Usage(
-        "The --periodic-concurrency-range option requires bi-directional gRPC "
-        "streaming.");
-  }
-
-  if (params_->is_using_periodic_concurrency_mode &&
-      (params_->profile_export_file == "")) {
-    Usage(
-        "Must provide --profile-export-file when using the "
-        "--periodic-concurrency-range option.");
-  }
-
-  if (params_->is_using_periodic_concurrency_mode) {
-    if (params_->periodic_concurrency_range.end == pa::NO_LIMIT) {
-      std::cerr
-          << "WARNING: The maximum attainable concurrency will be limited by "
-             "max_threads specification."
-          << std::endl;
-      params_->periodic_concurrency_range.end = params_->max_threads;
-    } else {
-      if (params_->max_threads_specified) {
-        std::cerr << "WARNING: Overriding max_threads specification to ensure "
-                     "requested concurrency range."
-                  << std::endl;
-      }
-      params_->max_threads = std::max(
-          params_->max_threads, params_->periodic_concurrency_range.end);
-    }
-  }
-
-  if (params_->request_parameters.size() > 0 &&
-      params_->protocol != cb::ProtocolType::GRPC) {
-    Usage(
-        "The --request-parameter option is currently only supported by gRPC "
-        "protocol.");
-  }
-
-  if (params_->using_request_rate_range && params_->mpi_driver->IsMPIRun() &&
-      (params_->request_rate_range[SEARCH_RANGE::kEND] != 1.0 ||
-       params_->request_rate_range[SEARCH_RANGE::kSTEP] != 1.0)) {
-    Usage("Cannot specify --request-rate-range when in multi-model mode.");
-  }
-
-  if (params_->using_custom_intervals && params_->using_old_options) {
-    Usage("Cannot use deprecated options with --request-intervals.");
-  }
-
-  if ((params_->using_custom_intervals) &&
-      (params_->using_request_rate_range || params_->using_concurrency_range)) {
-    Usage(
-        "Cannot use --concurrency-range or --request-rate-range "
-        "along with --request-intervals.");
-  }
-
-  if (params_->using_concurrency_range && params_->mpi_driver->IsMPIRun() &&
-      (params_->concurrency_range.end != 1 ||
-       params_->concurrency_range.step != 1)) {
-    Usage("Cannot specify --concurrency-range when in multi-model mode.");
-  }
-
-  if (((params_->concurrency_range.end == NO_LIMIT) ||
-       (params_->request_rate_range[SEARCH_RANGE::kEND] ==
-        static_cast<double>(NO_LIMIT))) &&
-      (params_->latency_threshold_ms == NO_LIMIT)) {
-    Usage(
-        "The end of the search range and the latency limit can not be both 0 "
-        "(or 0.0) simultaneously");
-  }
-
-  if (((params_->concurrency_range.end == NO_LIMIT) ||
-       (params_->request_rate_range[SEARCH_RANGE::kEND] ==
-        static_cast<double>(NO_LIMIT))) &&
-      (params_->search_mode == SearchMode::BINARY)) {
-    Usage("The end of the range can not be 0 (or 0.0) for binary search mode.");
-  }
-
-  if ((params_->search_mode == SearchMode::BINARY) &&
-      (params_->latency_threshold_ms == NO_LIMIT)) {
-    Usage("The --latency-threshold cannot be 0 for binary search mode.");
-  }
-
-  if (((params_->concurrency_range.end < params_->concurrency_range.start) ||
-       (params_->request_rate_range[SEARCH_RANGE::kEND] <
-        params_->request_rate_range[SEARCH_RANGE::kSTART])) &&
-      (params_->search_mode == SearchMode::BINARY)) {
-    Usage(
-        "The end of the range can not be less than start of the range for "
-        "binary search mode.");
-  }
-
-  if (params_->request_count != 0) {
-    if (params_->using_concurrency_range) {
-      if (params_->request_count < params_->concurrency_range.start) {
-        Usage("request-count can not be less than concurrency");
-      }
-      if (params_->concurrency_range.start < params_->concurrency_range.end) {
-        Usage(
-            "request-count not supported with multiple concurrency values in "
-            "one run");
-      }
-    }
-    if (params_->using_request_rate_range) {
-      if (params_->request_count <
-          static_cast<int>(params_->request_rate_range[0])) {
-        Usage("request-count can not be less than request-rate");
-      }
-      if (params_->request_rate_range[SEARCH_RANGE::kSTART] <
-          params_->request_rate_range[SEARCH_RANGE::kEND]) {
-        Usage(
-            "request-count not supported with multiple request-rate values in "
-            "one run");
-      }
-    }
-  }
-
-  if (params_->kind == cb::TENSORFLOW_SERVING) {
-    if (params_->protocol != cb::ProtocolType::GRPC) {
-      Usage(
-          "perf_analyzer supports only grpc protocol for TensorFlow Serving.");
-    } else if (params_->streaming) {
-      Usage("perf_analyzer does not support streaming for TensorFlow Serving.");
-    } else if (params_->async) {
-      Usage("perf_analyzer does not support async API for TensorFlow Serving.");
-    } else if (!params_->using_batch_size) {
-      params_->batch_size = 0;
-    }
-  } else if (params_->kind == cb::TORCHSERVE) {
-    if (params_->user_data.empty()) {
-      Usage(
-          "--input-data should be provided with a json file with "
-          "input data for torchserve.");
-    }
-  }
-
-  if (params_->kind == cb::BackendKind::TRITON_C_API) {
-    if (params_->triton_server_path.empty()) {
-      Usage(
-          "--triton-server-path should not be empty when using "
-          "service-kind=triton_c_api.");
-    }
-
-    if (params_->model_repository_path.empty()) {
-      Usage(
-          "--model-repository should not be empty when using "
-          "service-kind=triton_c_api.");
-    }
-
-    // Decoupled models run via Triton C API do not support shared memory
-    if (params_->async && params_->streaming &&
-        params_->shared_memory_type != SharedMemoryType::NO_SHARED_MEMORY) {
-      Usage(
-          "Cannot use --shared-memory=system or --shared-memory=cuda with "
-          "--service-kind=triton_c_api and --async and --streaming.");
-    }
-
-    params_->protocol = cb::ProtocolType::UNKNOWN;
-  }
-
-  if (params_->kind == cb::BackendKind::OPENAI) {
-    if (params_->user_data.empty()) {
-      Usage("Must supply --input-data for OpenAI service kind.");
-    }
-    if (params_->endpoint.empty()) {
-      Usage(
-          "Must supply --endpoint for OpenAI service kind. For example, "
-          "\"v1/chat/completions\".");
-    }
-    if (!params_->async) {
-      Usage("Only async mode is currently supported for OpenAI service-kind");
-    }
-    if (params_->batch_size != 1) {
-      Usage("Batching is not currently supported with OpenAI service-kind");
-    }
-  }
-
-  if (params_->should_collect_metrics &&
-      params_->kind != cb::BackendKind::TRITON) {
-    Usage(
-        "Server-side metric collection is only supported with Triton client "
-        "backend.");
-  }
-
-  if (params_->metrics_url_specified &&
-      params_->should_collect_metrics == false) {
-    Usage(
-        "Must specify --collect-metrics when using the --metrics-url option.");
-  }
-
-  if (params_->metrics_interval_ms_specified &&
-      params_->should_collect_metrics == false) {
-    Usage(
-        "Must specify --collect-metrics when using the --metrics-interval "
-        "option.");
-  }
-
-  if (params_->should_collect_metrics && !params_->metrics_url_specified) {
-    // Update the default metrics URL to be associated with the input URL
-    // instead of localhost
-    //
-    size_t colon_pos = params_->url.find(':');
-    if (colon_pos != std::string::npos) {
-      params_->metrics_url =
-          params_->url.substr(0, colon_pos) + ":8002/metrics";
-    }
-  }
-}
-
-}}  // namespace triton::perfanalyzer+}  // namespace triton::perfanalyzer