--- conflicted
+++ resolved
@@ -1,8 +1,4 @@
-<<<<<<< HEAD
 // Copyright (c) 2025, NVIDIA CORPORATION & AFFILIATES. All rights reserved.
-=======
-// Copyright 2020-2025, NVIDIA CORPORATION & AFFILIATES. All rights reserved.
->>>>>>> 9f15b980
 //
 // Redistribution and use in source and binary forms, with or without
 // modification, are permitted provided that the following conditions
