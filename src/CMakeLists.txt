--- conflicted
+++ resolved
@@ -199,9 +199,6 @@
   periodic_concurrency_worker.h
   thread_config.h
   cuda_runtime_library_manager.h
-<<<<<<< HEAD
-  coroutine.h
-=======
   thread_stat.h
   session_concurrency/payload_dataset_manager.h
   session_concurrency/payload_json_utils.h
@@ -210,7 +207,7 @@
   session_concurrency/session_concurrency_manager.h
   rapidjson_utils.h
   session_concurrency_mode.h
->>>>>>> 7fb2ca0d
+  coroutine.h
 )
 
 add_executable(
