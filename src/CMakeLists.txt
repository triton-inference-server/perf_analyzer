--- conflicted
+++ resolved
@@ -205,12 +205,9 @@
   session_concurrency/response_json_utils.h
   session_concurrency/session_concurrency_manager.h
   rapidjson_utils.h
-<<<<<<< HEAD
   session_concurrency_mode.h
   coroutine.h
-=======
   inference_load_mode.h
->>>>>>> 6313fb8d
 )
 
 add_executable(
